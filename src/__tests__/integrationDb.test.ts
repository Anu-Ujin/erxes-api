--- conflicted
+++ resolved
@@ -470,12 +470,9 @@
       },
     };
 
-<<<<<<< HEAD
-=======
     process.env.FACEBOOK_APP_ID = '123321';
     process.env.DOMAIN = 'qwqwe';
 
->>>>>>> 0a2ba360
     sinon.stub(facebookTracker, 'getPageInfo').callsFake(() => {
       return { id: '456', access_token: '123' };
     });
