--- conflicted
+++ resolved
@@ -283,11 +283,8 @@
   });
 
   test('Create facebook integration', async () => {
-<<<<<<< HEAD
-=======
     process.env.FACEBOOK_APP_ID = '123321';
     process.env.DOMAIN = 'qwqwe';
->>>>>>> 0a2ba360
     const account = await accountFactory({});
     const args = {
       brandId: _brand._id,
