--- conflicted
+++ resolved
@@ -1,10 +1,6 @@
 import * as faker from 'faker';
 import * as sinon from 'sinon';
-<<<<<<< HEAD
-import { graphqlRequest } from '../db/connection';
-=======
 import * as dbConnection from '../db/connection';
->>>>>>> 99aaf223
 import { accountFactory, brandFactory, integrationFactory, userFactory } from '../db/factories';
 import { Brands, Integrations, Users } from '../db/models';
 import * as facebookTracker from '../trackers/facebookTracker';
@@ -303,13 +299,10 @@
       return { success: true };
     });
 
-<<<<<<< HEAD
-=======
     sinon.stub(dbConnection, 'sendPostRequest').callsFake(() => {
       return true;
     });
 
->>>>>>> 99aaf223
     const mutation = `
       mutation integrationsCreateFacebookIntegration(
         $brandId: String!
