export const EMAIL_CONTENT_CLASS = 'erxes-email-content';
export const EMAIL_CONTENT_PLACEHOLDER = `<div class="${EMAIL_CONTENT_CLASS}"></div>`;

export const CONVERSATION_STATUSES = {
  NEW: 'new',
  OPEN: 'open',
  CLOSED: 'closed',
  ALL_LIST: ['new', 'open', 'closed'],
};

export const INTEGRATION_KIND_CHOICES = {
  MESSENGER: 'messenger',
  FORM: 'form',
  TWITTER: 'twitter',
  FACEBOOK: 'facebook',
  ALL_LIST: ['messenger', 'form', 'twitter', 'facebook'],
};

export const TAG_TYPES = {
  CONVERSATION: 'conversation',
  CUSTOMER: 'customer',
  ENGAGE_MESSAGE: 'engageMessage',
  ALL_LIST: ['conversation', 'customer', 'engageMessage'],
};

<<<<<<< HEAD
export const MESSENGER_KINDS = {
  CHAT: 'chat',
  NOTE: 'note',
  POST: 'post',
  ALL_LIST: ['chat', 'note', 'post'],
};

export const SENT_AS_CHOICES = {
  BADGE: 'badge',
  SNIPPET: 'snippet',
  FULL_MESSAGE: 'fullMessage',
  ALL_LIST: ['badge', 'snippet', 'fullMessage'],
};

export const MESSAGE_KINDS = {
  AUTO: 'auto',
  VISITOR_AUTO: 'visitorAuto',
  MANUAL: 'manual',
  ALL_LIST: ['auto', 'visitorAuto', 'manual'],
};

export const METHODS = {
  MESSENGER: 'messenger',
  EMAIL: 'email',
  ALL_LIST: ['messenger', 'email'],
=======
export const FORM_LOAD_TYPES = {
  SHOUTBOX: 'shoutbox',
  POPUP: 'popup',
  EMBEDDED: 'embedded',
  ALL: ['', 'shoutbox', 'popup', 'embedded'],
};

export const FORM_SUCCESS_ACTIONS = {
  EMAIL: 'email',
  REDIRECT: 'redirect',
  ONPAGE: 'onPage',
  ALL_LIST: ['', 'email', 'redirect', 'onPage'],
};

export const KIND_CHOICES = {
  MESSENGER: 'messenger',
  FORM: 'form',
  TWITTER: 'twitter',
  FACEBOOK: 'facebook',
  ALL: ['messenger', 'form', 'twitter', 'facebook'],
};

// module constants
export const MODULES = {
  CHANNEL_MEMBERS_CHANGE: 'channelMembersChange',
  CONVERSATION_ADD_MESSAGE: 'conversationAddMessage',
  CONVERSATION_ASSIGNEE_CHANGE: 'conversationAssigneeChange',
  CONVERSATION_STATE_CHANGE: 'conversationStateChange',
  ALL: [
    'channelMembersChange',
    'conversationAddMessage',
    'conversationAssigneeChange',
    'conversationStateChange',
  ],
};

export const FORM_FIELDS = {
  TYPES: {
    INPUT: 'input',
    TEXT_AREA: 'textarea',
    RADIO: 'radio',
    CHECK: 'check',
    SELECT: 'select',
    DIVIDER: 'divider',
    EMAIL: 'email',
    FIRST_NAME: 'firstName',
    LAST_NAME: 'lastName',
    ALL: [
      'input',
      'textarea',
      'radio',
      'check',
      'select',
      'divider',
      'email',
      'firstName',
      'lastName',
    ],
  },
  VALIDATION: {
    BLANK: '',
    NUMBER: 'number',
    DATE: 'date',
    EMAIL: 'email',
    ALL: ['', 'number', 'date', 'email'],
  },
};

// messenger data availability constants
export const MESSENGER_DATA_AVAILABILITY = {
  MANUAL: 'manual',
  AUTO: 'auto',
  ALL: ['manual', 'auto'],
>>>>>>> 4f0462a1
};<|MERGE_RESOLUTION|>--- conflicted
+++ resolved
@@ -23,7 +23,6 @@
   ALL_LIST: ['conversation', 'customer', 'engageMessage'],
 };
 
-<<<<<<< HEAD
 export const MESSENGER_KINDS = {
   CHAT: 'chat',
   NOTE: 'note',
@@ -49,7 +48,8 @@
   MESSENGER: 'messenger',
   EMAIL: 'email',
   ALL_LIST: ['messenger', 'email'],
-=======
+};
+
 export const FORM_LOAD_TYPES = {
   SHOUTBOX: 'shoutbox',
   POPUP: 'popup',
@@ -123,5 +123,4 @@
   MANUAL: 'manual',
   AUTO: 'auto',
   ALL: ['manual', 'auto'],
->>>>>>> 4f0462a1
 };