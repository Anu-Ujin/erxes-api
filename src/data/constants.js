--- conflicted
+++ resolved
@@ -151,14 +151,13 @@
   ALL_LIST: ['customer', 'company'],
 };
 
-<<<<<<< HEAD
 export const ROLES = {
   ADMIN: 'admin',
   CONTRIBUTOR: 'contributor',
-=======
+};
+
 export const PUBLISH_STATUSES = {
   DRAFT: 'draft',
   PUBLISH: 'publish',
   ALL: ['draft', 'publish'],
->>>>>>> e6ba445a
 };