export const EMAIL_CONTENT_CLASS = 'erxes-email-content';
export const EMAIL_CONTENT_PLACEHOLDER = `<div class="${EMAIL_CONTENT_CLASS}"></div>`;

export const CONVERSATION_STATUSES = {
  NEW: 'new',
  OPEN: 'open',
  CLOSED: 'closed',
  ALL: ['new', 'open', 'closed'],
};

export const INTEGRATION_KIND_CHOICES = {
  MESSENGER: 'messenger',
  FORM: 'form',
  TWITTER: 'twitter',
  FACEBOOK: 'facebook',
  ALL: ['messenger', 'form', 'twitter', 'facebook'],
};

export const TAG_TYPES = {
  CONVERSATION: 'conversation',
  CUSTOMER: 'customer',
  ENGAGE_MESSAGE: 'engageMessage',
  COMPANY: 'company',
  ALL: ['conversation', 'customer', 'engageMessage', 'company'],
};

export const FACEBOOK_DATA_KINDS = {
  FEED: 'feed',
  MESSENGER: 'messenger',
  ALL: ['feed', 'messenger'],
};

export const MESSENGER_KINDS = {
  CHAT: 'chat',
  NOTE: 'note',
  POST: 'post',
  ALL: ['chat', 'note', 'post'],
};

export const SENT_AS_CHOICES = {
  BADGE: 'badge',
  SNIPPET: 'snippet',
  FULL_MESSAGE: 'fullMessage',
  ALL: ['badge', 'snippet', 'fullMessage'],
};

export const MESSAGE_KINDS = {
  AUTO: 'auto',
  VISITOR_AUTO: 'visitorAuto',
  MANUAL: 'manual',
  ALL: ['auto', 'visitorAuto', 'manual'],
};

export const METHODS = {
  MESSENGER: 'messenger',
  EMAIL: 'email',
  ALL: ['messenger', 'email'],
};

export const FORM_LOAD_TYPES = {
  SHOUTBOX: 'shoutbox',
  POPUP: 'popup',
  EMBEDDED: 'embedded',
  ALL: ['', 'shoutbox', 'popup', 'embedded'],
};

export const FORM_SUCCESS_ACTIONS = {
  EMAIL: 'email',
  REDIRECT: 'redirect',
  ONPAGE: 'onPage',
  ALL: ['', 'email', 'redirect', 'onPage'],
};

export const KIND_CHOICES = {
  MESSENGER: 'messenger',
  FORM: 'form',
  TWITTER: 'twitter',
  FACEBOOK: 'facebook',
  ALL: ['messenger', 'form', 'twitter', 'facebook'],
};

// module constants
export const NOTIFICATION_TYPES = {
  CHANNEL_MEMBERS_CHANGE: 'channelMembersChange',
  CONVERSATION_ADD_MESSAGE: 'conversationAddMessage',
  CONVERSATION_ASSIGNEE_CHANGE: 'conversationAssigneeChange',
  CONVERSATION_STATE_CHANGE: 'conversationStateChange',
  ALL: [
    'channelMembersChange',
    'conversationAddMessage',
    'conversationAssigneeChange',
    'conversationStateChange',
  ],
};

export const NOTIFICATION_MODULES = [
  {
    name: 'conversations',
    description: 'Conversations',
    types: [
      {
        name: 'conversationStateChange',
        text: 'State change',
      },
      {
        name: 'conversationAssigneeChange',
        text: 'Assignee change',
      },
      {
        name: 'conversationAddMessage',
        text: 'Add message',
      },
    ],
  },

  {
    name: 'channels',
    description: 'Channels',
    types: [
      {
        name: 'channelMembersChange',
        text: 'Members change',
      },
    ],
  },
];

export const FORM_FIELDS = {
  TYPES: {
    INPUT: 'input',
    TEXT_AREA: 'textarea',
    RADIO: 'radio',
    CHECK: 'check',
    SELECT: 'select',
    DIVIDER: 'divider',
    EMAIL: 'email',
    FIRST_NAME: 'firstName',
    LAST_NAME: 'lastName',
    ALL: [
      'input',
      'textarea',
      'radio',
      'check',
      'select',
      'divider',
      'email',
      'firstName',
      'lastName',
    ],
  },
  VALIDATION: {
    BLANK: '',
    NUMBER: 'number',
    DATE: 'date',
    EMAIL: 'email',
    ALL: ['', 'number', 'date', 'email'],
  },
};

// messenger data availability constants
export const MESSENGER_DATA_AVAILABILITY = {
  MANUAL: 'manual',
  AUTO: 'auto',
  ALL: ['manual', 'auto'],
};

export const FIELD_CONTENT_TYPES = {
  FORM: 'form',
  CUSTOMER: 'customer',
  COMPANY: 'company',
  ALL: ['form', 'customer', 'company'],
};

export const COC_CONTENT_TYPES = {
  CUSTOMER: 'customer',
  COMPANY: 'company',
  ALL: ['customer', 'company'],
};

export const ROLES = {
  ADMIN: 'admin',
  CONTRIBUTOR: 'contributor',
};

export const PUBLISH_STATUSES = {
  DRAFT: 'draft',
  PUBLISH: 'publish',
  ALL: ['draft', 'publish'],
};

export const ACTIVITY_TYPES = {
  CUSTOMER: 'customer',
  COMPANY: 'company',
  INTERNAL_NOTE: 'internal_note',
  CONVERSATION: 'conversation',
  SEGMENT: 'segment',

  ALL: ['customer', 'company', 'internal_note', 'conversation', 'segment'],
};

export const ACTIVITY_ACTIONS = {
  CREATE: 'create',
  UPDATE: 'update',
  DELETE: 'delete',

  ALL: ['create', 'update', 'delete'],
};

export const ACTIVITY_PERFORMER_TYPES = {
  SYSTEM: 'SYSTEM',
  USER: 'USER',
  CUSTOMER: 'CUSTOMER',

  ALL: ['SYSTEM', 'USER', 'CUSTOMER'],
};

<<<<<<< HEAD
export const PRODUCT_TYPES = {
  PRODUCT: 'product',
  SERVICE: 'service',
  ALL: ['product', 'service'],
=======
export const FIELDS_GROUPS_CONTENT_TYPES = {
  CUSTOMER: 'customer',
  COMPANY: 'company',
  ALL: ['customer', 'company'],
>>>>>>> ff38c88a
};<|MERGE_RESOLUTION|>--- conflicted
+++ resolved
@@ -214,15 +214,14 @@
   ALL: ['SYSTEM', 'USER', 'CUSTOMER'],
 };
 
-<<<<<<< HEAD
 export const PRODUCT_TYPES = {
   PRODUCT: 'product',
   SERVICE: 'service',
   ALL: ['product', 'service'],
-=======
+};
+
 export const FIELDS_GROUPS_CONTENT_TYPES = {
   CUSTOMER: 'customer',
   COMPANY: 'company',
   ALL: ['customer', 'company'],
->>>>>>> ff38c88a
 };