import * as AWS from 'aws-sdk';
import * as EmailValidator from 'email-deep-validator';
import * as fileType from 'file-type';
import * as fs from 'fs';
import * as Handlebars from 'handlebars';
import * as nodemailer from 'nodemailer';
import * as request from 'request';
import * as xlsxPopulate from 'xlsx-populate';
import { Companies, Customers, Notifications, Users } from '../db/models';
import { IUserDocument } from '../db/models/definitions/users';

/*
 * Check that given file is not harmful
 */
export const checkFile = async file => {
  const { size } = file;

  // 20mb
  if (size > 20000000) {
    return 'Too large file';
  }

  // read file
  const buffer = await fs.readFileSync(file.path);

  // determine file type using magic numbers
  const ft = fileType(buffer);

  if (!ft) {
    return 'Invalid file';
  }

  const { mime } = ft;

  if (
    ![
      'image/png',
      'image/jpeg',
      'image/jpg',
      'application/vnd.openxmlformats-officedocument.spreadsheetml.sheet',
      'application/vnd.openxmlformats-officedocument.wordprocessingml.document',
      'application/pdf',
    ].includes(mime)
  ) {
    return 'Invalid file';
  }

  return 'ok';
};

/*
 * Save binary data to amazon s3
 */
export const uploadFile = async (file: { name: string; path: string }): Promise<string> => {
  const { AWS_ACCESS_KEY_ID, AWS_SECRET_ACCESS_KEY, AWS_BUCKET = '', AWS_PREFIX = '' } = process.env;

  // check credentials
  if (!(AWS_ACCESS_KEY_ID || AWS_SECRET_ACCESS_KEY || AWS_BUCKET)) {
    throw new Error('Security credentials are not configured');
  }

  // initialize s3
  const s3 = new AWS.S3({
    accessKeyId: AWS_ACCESS_KEY_ID,
    secretAccessKey: AWS_SECRET_ACCESS_KEY,
  });

  // generate unique name
  const fileName = `${AWS_PREFIX}${Math.random()}${file.name}`;

  // read file
  const buffer = await fs.readFileSync(file.path);

  // upload to s3
  const response: any = await new Promise((resolve, reject) => {
    s3.upload(
      {
        Bucket: AWS_BUCKET,
        Key: fileName,
        Body: buffer,
        ACL: 'public-read',
      },
      (err, res) => {
        if (err) {
          return reject(err);
        }

        return resolve(res);
      },
    );
  });

  return response.Location;
};

/**
 * Read contents of a file
 */
export const readFile = (filename: string) => {
  const filePath = `${__dirname}/../private/emailTemplates/${filename}.html`;

  return fs.readFileSync(filePath, 'utf8');
};

/**
 * Apply template
 */
const applyTemplate = async (data: any, templateName: string) => {
  let template: any = await readFile(templateName);

  template = Handlebars.compile(template.toString());

  return template(data);
};

/**
 * Create default or ses transporter
 */
export const createTransporter = ({ ses }) => {
  const { MAIL_SERVICE, MAIL_PORT, MAIL_USER, MAIL_PASS } = process.env;

  if (ses) {
    const { AWS_SES_ACCESS_KEY_ID, AWS_SES_SECRET_ACCESS_KEY, AWS_REGION } = process.env;

    if (!AWS_SES_ACCESS_KEY_ID || !AWS_SES_SECRET_ACCESS_KEY) {
      throw new Error('Invalid SES configuration');
    }

    AWS.config.update({
      region: AWS_REGION,
      accessKeyId: AWS_SES_ACCESS_KEY_ID,
      secretAccessKey: AWS_SES_SECRET_ACCESS_KEY,
    });

    return nodemailer.createTransport({
      SES: new AWS.SES({ apiVersion: '2010-12-01' }),
    });
  }

  if (!MAIL_SERVICE || !MAIL_PORT || !MAIL_USER || !MAIL_PASS) {
    throw new Error('Invalid mail service configuration');
  }

  return nodemailer.createTransport({
    service: MAIL_SERVICE,
    port: MAIL_PORT,
    auth: {
      user: MAIL_USER,
      pass: MAIL_PASS,
    },
  });
};

/**
 * Send email
 */
export const sendEmail = async ({
  toEmails,
  fromEmail,
  title,
  template = {},
}: {
  toEmails?: string[];
  fromEmail?: string;
  title?: string;
  template?: { name?: string; data?: any; isCustom?: boolean };
  subject?: string;
  to?: string;
}) => {
  const { NODE_ENV, DEFAULT_EMAIL_SERVICE, COMPANY_EMAIL_FROM } = process.env;

  // do not send email it is running in test mode
  if (NODE_ENV === 'test') {
    return;
  }

  // try to create transporter or throw configuration error
  let transporter;

  try {
    transporter = createTransporter({ ses: DEFAULT_EMAIL_SERVICE === 'SES' });
  } catch (e) {
    return console.log(e.message); // eslint-disable-line
  }

  const { isCustom, data, name } = template;

  // generate email content by given template
  let html = await applyTemplate(data, name || '');

  if (!isCustom) {
    html = await applyTemplate({ content: html }, 'base');
  }

  return (toEmails || []).map(toEmail => {
    const mailOptions = {
      from: fromEmail || COMPANY_EMAIL_FROM,
      to: toEmail,
      subject: title,
      html,
    };

    return transporter.sendMail(mailOptions, (error, info) => {
      console.log(error); // eslint-disable-line
      console.log(info); // eslint-disable-line
    });
  });
};

/**
 * Send a notification
 */
export const sendNotification = async ({
  createdUser,
  receivers,
  ...doc
}: {
  createdUser: string;
  receivers: string[];
  title: string;
  content: string;
  notifType: string;
  link: string;
}) => {
  const createdUserObj = await Users.findOne({ _id: createdUser });

  if (!createdUserObj) {
    throw new Error('Created user not found');
  }

  // collecting emails
  const recipients = await Users.find({ _id: { $in: receivers } });

  // collect recipient emails
  const toEmails: string[] = [];

  for (const recipient of recipients) {
    if (recipient.getNotificationByEmail && recipient.email) {
      toEmails.push(recipient.email);
    }
  }

  // loop through receiver ids
  for (const receiverId of receivers) {
    try {
      // send notification
      await Notifications.createNotification({ ...doc, receiver: receiverId }, createdUser);
    } catch (e) {
      // Any other error is serious
      if (e.message !== 'Configuration does not exist') {
        throw e;
      }
    }
  }

  return sendEmail({
    toEmails,
    title: 'Notification',
    template: {
      name: 'notification',
      data: {
        notification: doc,
      },
    },
  });
};

/**
 * Receives and saves xls file in private/xlsImports folder
 * and imports customers to the database
 */
export const importXlsFile = async (file: any, type: string, { user }: { user: IUserDocument }) => {
  return new Promise((resolve, reject) => {
    const readStream = fs.createReadStream(file.path);

    // Directory to save file
    const downloadDir = `${__dirname}/../private/xlsTemplateOutputs/${file.name}`;

    // Converting pipe into promise
    const pipe = stream =>
      new Promise((resolver, rejecter) => {
        stream.on('finish', resolver);
        stream.on('error', rejecter);
      });

    // Creating streams
    const writeStream = fs.createWriteStream(downloadDir);
    const streamObj = readStream.pipe(writeStream);

    pipe(streamObj)
      .then(async () => {
        // After finished saving instantly create and load workbook from xls
        const workbook = await xlsxPopulate.fromFileAsync(downloadDir);

        // Deleting file after read
        fs.unlink(downloadDir, () => {
          return true;
        });

        const usedRange = workbook.sheet(0).usedRange();

        if (!usedRange) {
          return reject(['Invalid file']);
        }

        const usedSheets = usedRange.value();

        // Getting columns
        const fieldNames = usedSheets[0];

        let collection;

        // Removing column
        usedSheets.shift();

        switch (type) {
          case 'customers':
            collection = Customers;
            break;

          case 'companies':
            collection = Companies;
            break;

          default:
            reject(['Invalid import type']);
        }

        const response = await collection.bulkInsert(fieldNames, usedSheets, user);

        resolve(response);
      })
      .catch(e => {
        reject(e);
      });
  });
};

/**
 * Creates blank workbook
 */
export const createXlsFile = async () => {
  // Generating blank workbook
  const workbook = await xlsxPopulate.fromBlankAsync();

  return { workbook, sheet: workbook.sheet(0) };
};

/**
 * Generates downloadable xls file on the url
 */
export const generateXlsx = async (workbook: any, name: string): Promise<string> => {
  // Url to download xls file
  const url = `xlsTemplateOutputs/${name}.xlsx`;
  const { DOMAIN } = process.env;

  // Saving xls workbook to the directory
  await workbook.toFileAsync(`${__dirname}/../private/${url}`);

  return `${DOMAIN}/static/${url}`;
};
/**
<<<<<<< HEAD
 * Sends post request to specific url
 */
export const sendPostRequest = (url: string, params: { [key: string]: string }) =>
  new Promise((resolve, reject) =>
    request.post(url, { form: params }, (error, response, body) => {
      if (error) {
        reject(error);
      }

      resolve({
        body,
        contentLength: response.headers['content-length'],
        contentType: response.headers['content-type'],
      });
    }),
  );
=======
 * Validates email using MX record resolver
 * @param email as String
 */
export const validateEmail = async email => {
  const emailValidator = new EmailValidator();
  const { validDomain, validMailbox } = await emailValidator.verify(email);

  if (!validDomain) {
    return false;
  }

  if (!validMailbox && validMailbox === null) {
    return false;
  }

  return true;
};
>>>>>>> 48f941a6

export default {
  sendEmail,
  validateEmail,
  sendNotification,
  readFile,
  createTransporter,
};<|MERGE_RESOLUTION|>--- conflicted
+++ resolved
@@ -360,7 +360,6 @@
   return `${DOMAIN}/static/${url}`;
 };
 /**
-<<<<<<< HEAD
  * Sends post request to specific url
  */
 export const sendPostRequest = (url: string, params: { [key: string]: string }) =>
@@ -377,7 +376,8 @@
       });
     }),
   );
-=======
+
+/**
  * Validates email using MX record resolver
  * @param email as String
  */
@@ -395,7 +395,6 @@
 
   return true;
 };
->>>>>>> 48f941a6
 
 export default {
   sendEmail,
