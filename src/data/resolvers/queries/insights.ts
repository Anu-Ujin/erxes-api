import * as moment from 'moment';
import { ConversationMessages, Conversations, Integrations, Tags, Users } from '../../../db/models';
import { FACEBOOK_DATA_KINDS, INTEGRATION_KIND_CHOICES, TAG_TYPES } from '../../constants';
import { moduleRequireLogin } from '../../permissions';
import {
  findConversations,
  fixChartData,
  fixDate,
  fixDates,
  formatTime,
  generateChartData,
  generateMessageSelector,
  generateResponseData,
  generateTimeIntervals,
  generateUserSelector,
  getConversationSelector,
} from './insightUtils';

interface IListArgs {
  integrationType: string;
  brandId: string;
  startDate: string;
  endDate: string;
  type: string;
}

interface IPieChartData {
  id: string;
  label: string;
  value: number;
}

const insightQueries = {
  /**
   * Builds insights charting data contains
   * count of conversations in various integrations kinds.
   */
  async insights(_root, args: IListArgs) {
    const { brandId, integrationType, startDate, endDate } = args;
    const { start, end } = fixDates(startDate, endDate);

    const integrationSelector: { brandId?: string; kind?: string } = {};

    if (brandId) {
      integrationSelector.brandId = brandId;
    }

    const insights: { integration: IPieChartData[]; tag: IPieChartData[] } = {
      integration: [],
      tag: [],
    };

    const conversationSelector = {
      createdAt: { $gte: start, $lte: end },
      $or: [{ userId: { $exists: true }, messageCount: { $gt: 1 } }, { userId: { $exists: false } }],
    };

    // count conversations by each integration kind
    for (const kind of INTEGRATION_KIND_CHOICES.ALL) {
      const integrationIds = await Integrations.find({
        ...integrationSelector,
        kind,
      }).select('_id');

      // find conversation counts of given integrations
      const value = await Conversations.countDocuments({
        ...conversationSelector,
        integrationId: { $in: integrationIds },
      });

      if (kind === INTEGRATION_KIND_CHOICES.FACEBOOK) {
        const { FEED, MESSENGER } = FACEBOOK_DATA_KINDS;

        const feedCount = await Conversations.countDocuments({
          ...conversationSelector,
          integrationId: { $in: integrationIds },
          'facebookData.kind': FEED,
        });

        insights.integration.push({
          id: `${kind} ${FEED}`,
          label: `${kind} ${FEED}`,
          value: feedCount,
        });

        insights.integration.push({
          id: `${kind} ${MESSENGER}`,
          label: `${kind} ${MESSENGER}`,
          value: value - feedCount,
        });
      } else {
        insights.integration.push({ id: kind, label: kind, value });
      }
    }

    const tags = await Tags.find({ type: TAG_TYPES.CONVERSATION }).select('name');

    if (integrationType) {
      integrationSelector.kind = integrationType;
    }

    const integrationIdsByTag = await Integrations.find(integrationSelector).select('_id');

    // count conversations by each tag
    for (const tag of tags) {
      // find conversation counts of given tag
      const value = await Conversations.countDocuments({
        ...conversationSelector,
        integrationId: { $in: integrationIdsByTag },
        tagIds: tag._id,
      });

      if (value > 0) {
        insights.tag.push({ id: tag.name, label: tag.name, value });
      }
    }

    return insights;
  },

  /**
   * Counts conversations by each hours in each days.
   */
  async insightsPunchCard(_root, args: IListArgs) {
    const { type, integrationType, brandId, endDate } = args;

    // check & convert endDate's value
    const end = moment(fixDate(endDate)).format('YYYY-MM-DD');
    const start = moment(end).add(-7, 'days');

    const conversationIds = await findConversations(
      { brandId, kind: integrationType },
      {
        createdAt: { $gte: start, $lte: end },
      },
      true,
    );

    const rawConversationIds = conversationIds.map(obj => obj._id);
    const matchMessageSelector = {
      conversationId: { $in: rawConversationIds },
      // client or user
      userId: generateUserSelector(type),
      createdAt: { $gte: start.toDate(), $lte: new Date(end) },
    };

    // TODO: need improvements on timezone calculation.
    const punchData = await ConversationMessages.aggregate([
      {
        $match: matchMessageSelector,
      },
      {
        $project: {
          hour: { $hour: { date: '$createdAt', timezone: '+08' } },
          day: { $isoDayOfWeek: { date: '$createdAt', timezone: '+08' } },
          date: {
            $dateToString: {
              format: '%Y-%m-%d',
              date: '$createdAt',
              // timezone: "+08"
            },
          },
        },
      },
      {
        $group: {
          _id: {
            hour: '$hour',
            day: '$day',
            date: '$date',
          },
          count: { $sum: 1 },
        },
      },
      {
        $project: {
          _id: 0,
          day: '$_id.day',
          hour: '$_id.hour',
          date: '$_id.date',
          count: 1,
        },
      },
    ]);

    return punchData;
  },

  /**
   * Sends combined charting data for trends, summaries and team members.
   */
  async insightsMain(_root, args: IListArgs) {
    const { type, integrationType, brandId, startDate, endDate } = args;
    const { start, end } = fixDates(startDate, endDate);

    const messageSelector = await generateMessageSelector(
      brandId,
      integrationType,
      // conversation selector
      {
        createdAt: { $gte: start, $lte: end },
      },
      // message selector
      {
        userId: generateUserSelector(type),
        createdAt: { $gte: start, $lte: end },
      },
    );

    const insightData: any = {
      summary: [],
      trend: await generateChartData({ messageSelector }),
    };

    const summaries = generateTimeIntervals(start, end);

    // finds a respective message counts for different time intervals.
    for (const summary of summaries) {
      messageSelector.createdAt = {
        $gt: formatTime(summary.start),
        $lte: formatTime(summary.end),
      };

      insightData.summary.push({
        title: summary.title,
        count: await ConversationMessages.countDocuments(messageSelector),
      });
    }

    return insightData;
  },

  /**
   * Sends combined charting data for trends and summaries.
   */
  async insightsConversation(_root, args: IListArgs) {
    const { integrationType, brandId, startDate, endDate } = args;
    const { start, end } = fixDates(startDate, endDate);

    const conversationSelector = {
      createdAt: { $gt: start, $lte: end },
      $or: [{ userId: { $exists: true }, messageCount: { $gt: 1 } }, { userId: { $exists: false } }],
    };

    const conversations = await findConversations({ kind: integrationType, brandId }, conversationSelector);
    const insightData: any = {
      summary: [],
      trend: await generateChartData({ collection: conversations }),
    };

    const summaries = generateTimeIntervals(start, end);

    // finds a respective message counts for different time intervals.
    for (const summary of summaries) {
      conversationSelector.createdAt = {
        $gt: formatTime(summary.start),
        $lte: formatTime(summary.end),
      };

      insightData.summary.push({
        title: summary.title,
        count: await Conversations.countDocuments(conversationSelector),
      });
    }

    return insightData;
  },

  /**
   * Calculates average first response time for each team members.
   */
  async insightsFirstResponse(_root, args: IListArgs) {
    const { integrationType, brandId, startDate, endDate } = args;
    const { start, end } = fixDates(startDate, endDate);

    const conversationSelector = {
      firstRespondedUserId: { $exists: true },
      firstRespondedDate: { $exists: true },
      messageCount: { $gt: 1 },
      createdAt: { $gte: start, $lte: end },
    };

    const insightData = { teamMembers: [], trend: [] };

    // Variable that holds all responded conversation messages
    const firstResponseData: any = [];

    // Variables holds every user's response time.
    const responseUserData: any = {};

    let allResponseTime = 0;

    const conversations = await findConversations({ kind: integrationType, brandId }, conversationSelector);

    if (conversations.length < 1) {
      return insightData;
    }

    const summaries = [0, 0, 0, 0];

    // Processes total first response time for each users.
    for (const conversation of conversations) {
      const { firstRespondedUserId, firstRespondedDate, createdAt } = conversation;

      let responseTime = 0;

      // checking wheter or not this is actual conversation
      if (firstRespondedDate && firstRespondedUserId) {
        responseTime = createdAt.getTime() - firstRespondedDate.getTime();
        responseTime = Math.abs(responseTime / 1000);

        const userId = firstRespondedUserId;

        // collecting each user's respond information
        firstResponseData.push({
          createdAt: firstRespondedDate,
          userId,
          responseTime,
        });

        allResponseTime += responseTime;

        // Builds every users's response time and conversation message count.
        if (responseUserData[userId]) {
          responseUserData[userId].responseTime = responseTime + responseUserData[userId].responseTime;
          responseUserData[userId].count = responseUserData[userId].count + 1;
        } else {
          responseUserData[userId] = {
            responseTime,
            count: 1,
            summaries: [0, 0, 0, 0],
          };
        }

        const minute = Math.floor(responseTime / 60);
        const index = minute < 3 ? minute : 3;

        summaries[index] = summaries[index] + 1;
        responseUserData[userId].summaries[index] = responseUserData[userId].summaries[index] + 1;
      }
    }

    const doc = await generateResponseData(firstResponseData, responseUserData, allResponseTime);

    return { ...doc, summaries };
  },

  /**
   * Calculates average response close time for each team members.
   */
  async insightsResponseClose(_root, args: IListArgs) {
    const { integrationType, brandId, startDate, endDate } = args;
    const { start, end } = fixDates(startDate, endDate);

    const conversationSelector = {
      createdAt: { $gte: start, $lte: end },
      closedAt: { $ne: null },
      closedUserId: { $ne: null },
    };

    const conversationMatch = await getConversationSelector({ kind: integrationType, brandId }, conversationSelector);
    const insightAggregateData = await Conversations.aggregate([
      {
        $match: conversationMatch,
      },
      {
        $match: {
          closedAt: { $exists: true },
        },
      },
      {
        $project: {
          responseTime: {
            $divide: [{ $subtract: ['$closedAt', '$createdAt'] }, 1000],
          },
          date: {
            $dateToString: {
              format: '%Y-%m-%d',
              date: '$createdAt',
              // timezone: "+08"
            },
          },
          closedUserId: 1,
        },
      },
      {
        $group: {
          _id: {
            closedUserId: '$closedUserId',
            date: '$date',
          },
          totalResponseTime: { $sum: '$responseTime' },
          avgResponseTime: { $avg: '$responseTime' },
          count: { $sum: 1 },
        },
      },
      {
        $project: {
          _id: 0,
          closedUserId: '$_id.closedUserId',
          date: '$_id.date',
          totalResponseTime: 1,
          avgResponseTime: 1,
          count: 1,
        },
      },
      {
        $group: {
          _id: '$closedUserId',
          responseTime: { $sum: '$totalResponseTime' },
          avgResponseTime: { $avg: '$avgResponseTime' },
          count: { $sum: '$count' },
          chartDatas: {
            $push: {
              date: '$date',
              count: '$count',
            },
          },
        },
      },
    ]);
    // Variables holds every user's response time.
    const teamMembers: any = [];
    const responseUserData: any = {};

    let allResponseTime = 0;
    let totalCount = 0;
    const aggregatedTrend = {};
    for (const userData of insightAggregateData) {
      // responseUserData
      responseUserData[userData._id] = {
        responseTime: userData.responseTime,
        count: userData.count,
        avgResponseTime: userData.avgResponseTime,
      };
      // team members gather
      const fixedChartData = await fixChartData(userData.chartDatas, 'date', 'count');
      const user = await Users.findOne({ _id: userData._id });
      userData.chartDatas.map(row => {
        if (row.date in aggregatedTrend) {
          aggregatedTrend[row.date] += row.count;
        } else {
          aggregatedTrend[row.date] = row.count;
        }
      });
      if (!user) {
        continue;
      }
      const userDetail = user.details;
      teamMembers.push({
        data: {
          fullName: userDetail ? userDetail.fullName : '',
          avatar: userDetail ? userDetail.avatar : '',
          graph: fixedChartData,
        },
      });
      // calculate allResponseTime to render average responseTime
      allResponseTime += userData.responseTime;
      totalCount += userData.count;
    }

    if (insightAggregateData.length < 1) {
      return { teamMembers: [], trend: [] };
    }

<<<<<<< HEAD
    return generateResponseData(responseCloseData, responseUserData, allResponseTime);
=======
    const trend = await fixChartData(
      Object.keys(aggregatedTrend)
        .sort()
        .map(key => {
          return { date: key, count: aggregatedTrend[key] };
        }),
      'date',
      'count',
    );
    const time = Math.floor(allResponseTime / totalCount);
    return { trend, teamMembers, time };
>>>>>>> 5510dbf9
  },
};

moduleRequireLogin(insightQueries);

export default insightQueries;
<|MERGE_RESOLUTION|>--- conflicted
+++ resolved
@@ -1,486 +1,483 @@
-import * as moment from 'moment';
-import { ConversationMessages, Conversations, Integrations, Tags, Users } from '../../../db/models';
-import { FACEBOOK_DATA_KINDS, INTEGRATION_KIND_CHOICES, TAG_TYPES } from '../../constants';
-import { moduleRequireLogin } from '../../permissions';
-import {
-  findConversations,
-  fixChartData,
-  fixDate,
-  fixDates,
-  formatTime,
-  generateChartData,
-  generateMessageSelector,
-  generateResponseData,
-  generateTimeIntervals,
-  generateUserSelector,
-  getConversationSelector,
-} from './insightUtils';
-
-interface IListArgs {
-  integrationType: string;
-  brandId: string;
-  startDate: string;
-  endDate: string;
-  type: string;
-}
-
-interface IPieChartData {
-  id: string;
-  label: string;
-  value: number;
-}
-
-const insightQueries = {
-  /**
-   * Builds insights charting data contains
-   * count of conversations in various integrations kinds.
-   */
-  async insights(_root, args: IListArgs) {
-    const { brandId, integrationType, startDate, endDate } = args;
-    const { start, end } = fixDates(startDate, endDate);
-
-    const integrationSelector: { brandId?: string; kind?: string } = {};
-
-    if (brandId) {
-      integrationSelector.brandId = brandId;
-    }
-
-    const insights: { integration: IPieChartData[]; tag: IPieChartData[] } = {
-      integration: [],
-      tag: [],
-    };
-
-    const conversationSelector = {
-      createdAt: { $gte: start, $lte: end },
-      $or: [{ userId: { $exists: true }, messageCount: { $gt: 1 } }, { userId: { $exists: false } }],
-    };
-
-    // count conversations by each integration kind
-    for (const kind of INTEGRATION_KIND_CHOICES.ALL) {
-      const integrationIds = await Integrations.find({
-        ...integrationSelector,
-        kind,
-      }).select('_id');
-
-      // find conversation counts of given integrations
-      const value = await Conversations.countDocuments({
-        ...conversationSelector,
-        integrationId: { $in: integrationIds },
-      });
-
-      if (kind === INTEGRATION_KIND_CHOICES.FACEBOOK) {
-        const { FEED, MESSENGER } = FACEBOOK_DATA_KINDS;
-
-        const feedCount = await Conversations.countDocuments({
-          ...conversationSelector,
-          integrationId: { $in: integrationIds },
-          'facebookData.kind': FEED,
-        });
-
-        insights.integration.push({
-          id: `${kind} ${FEED}`,
-          label: `${kind} ${FEED}`,
-          value: feedCount,
-        });
-
-        insights.integration.push({
-          id: `${kind} ${MESSENGER}`,
-          label: `${kind} ${MESSENGER}`,
-          value: value - feedCount,
-        });
-      } else {
-        insights.integration.push({ id: kind, label: kind, value });
-      }
-    }
-
-    const tags = await Tags.find({ type: TAG_TYPES.CONVERSATION }).select('name');
-
-    if (integrationType) {
-      integrationSelector.kind = integrationType;
-    }
-
-    const integrationIdsByTag = await Integrations.find(integrationSelector).select('_id');
-
-    // count conversations by each tag
-    for (const tag of tags) {
-      // find conversation counts of given tag
-      const value = await Conversations.countDocuments({
-        ...conversationSelector,
-        integrationId: { $in: integrationIdsByTag },
-        tagIds: tag._id,
-      });
-
-      if (value > 0) {
-        insights.tag.push({ id: tag.name, label: tag.name, value });
-      }
-    }
-
-    return insights;
-  },
-
-  /**
-   * Counts conversations by each hours in each days.
-   */
-  async insightsPunchCard(_root, args: IListArgs) {
-    const { type, integrationType, brandId, endDate } = args;
-
-    // check & convert endDate's value
-    const end = moment(fixDate(endDate)).format('YYYY-MM-DD');
-    const start = moment(end).add(-7, 'days');
-
-    const conversationIds = await findConversations(
-      { brandId, kind: integrationType },
-      {
-        createdAt: { $gte: start, $lte: end },
-      },
-      true,
-    );
-
-    const rawConversationIds = conversationIds.map(obj => obj._id);
-    const matchMessageSelector = {
-      conversationId: { $in: rawConversationIds },
-      // client or user
-      userId: generateUserSelector(type),
-      createdAt: { $gte: start.toDate(), $lte: new Date(end) },
-    };
-
-    // TODO: need improvements on timezone calculation.
-    const punchData = await ConversationMessages.aggregate([
-      {
-        $match: matchMessageSelector,
-      },
-      {
-        $project: {
-          hour: { $hour: { date: '$createdAt', timezone: '+08' } },
-          day: { $isoDayOfWeek: { date: '$createdAt', timezone: '+08' } },
-          date: {
-            $dateToString: {
-              format: '%Y-%m-%d',
-              date: '$createdAt',
-              // timezone: "+08"
-            },
-          },
-        },
-      },
-      {
-        $group: {
-          _id: {
-            hour: '$hour',
-            day: '$day',
-            date: '$date',
-          },
-          count: { $sum: 1 },
-        },
-      },
-      {
-        $project: {
-          _id: 0,
-          day: '$_id.day',
-          hour: '$_id.hour',
-          date: '$_id.date',
-          count: 1,
-        },
-      },
-    ]);
-
-    return punchData;
-  },
-
-  /**
-   * Sends combined charting data for trends, summaries and team members.
-   */
-  async insightsMain(_root, args: IListArgs) {
-    const { type, integrationType, brandId, startDate, endDate } = args;
-    const { start, end } = fixDates(startDate, endDate);
-
-    const messageSelector = await generateMessageSelector(
-      brandId,
-      integrationType,
-      // conversation selector
-      {
-        createdAt: { $gte: start, $lte: end },
-      },
-      // message selector
-      {
-        userId: generateUserSelector(type),
-        createdAt: { $gte: start, $lte: end },
-      },
-    );
-
-    const insightData: any = {
-      summary: [],
-      trend: await generateChartData({ messageSelector }),
-    };
-
-    const summaries = generateTimeIntervals(start, end);
-
-    // finds a respective message counts for different time intervals.
-    for (const summary of summaries) {
-      messageSelector.createdAt = {
-        $gt: formatTime(summary.start),
-        $lte: formatTime(summary.end),
-      };
-
-      insightData.summary.push({
-        title: summary.title,
-        count: await ConversationMessages.countDocuments(messageSelector),
-      });
-    }
-
-    return insightData;
-  },
-
-  /**
-   * Sends combined charting data for trends and summaries.
-   */
-  async insightsConversation(_root, args: IListArgs) {
-    const { integrationType, brandId, startDate, endDate } = args;
-    const { start, end } = fixDates(startDate, endDate);
-
-    const conversationSelector = {
-      createdAt: { $gt: start, $lte: end },
-      $or: [{ userId: { $exists: true }, messageCount: { $gt: 1 } }, { userId: { $exists: false } }],
-    };
-
-    const conversations = await findConversations({ kind: integrationType, brandId }, conversationSelector);
-    const insightData: any = {
-      summary: [],
-      trend: await generateChartData({ collection: conversations }),
-    };
-
-    const summaries = generateTimeIntervals(start, end);
-
-    // finds a respective message counts for different time intervals.
-    for (const summary of summaries) {
-      conversationSelector.createdAt = {
-        $gt: formatTime(summary.start),
-        $lte: formatTime(summary.end),
-      };
-
-      insightData.summary.push({
-        title: summary.title,
-        count: await Conversations.countDocuments(conversationSelector),
-      });
-    }
-
-    return insightData;
-  },
-
-  /**
-   * Calculates average first response time for each team members.
-   */
-  async insightsFirstResponse(_root, args: IListArgs) {
-    const { integrationType, brandId, startDate, endDate } = args;
-    const { start, end } = fixDates(startDate, endDate);
-
-    const conversationSelector = {
-      firstRespondedUserId: { $exists: true },
-      firstRespondedDate: { $exists: true },
-      messageCount: { $gt: 1 },
-      createdAt: { $gte: start, $lte: end },
-    };
-
-    const insightData = { teamMembers: [], trend: [] };
-
-    // Variable that holds all responded conversation messages
-    const firstResponseData: any = [];
-
-    // Variables holds every user's response time.
-    const responseUserData: any = {};
-
-    let allResponseTime = 0;
-
-    const conversations = await findConversations({ kind: integrationType, brandId }, conversationSelector);
-
-    if (conversations.length < 1) {
-      return insightData;
-    }
-
-    const summaries = [0, 0, 0, 0];
-
-    // Processes total first response time for each users.
-    for (const conversation of conversations) {
-      const { firstRespondedUserId, firstRespondedDate, createdAt } = conversation;
-
-      let responseTime = 0;
-
-      // checking wheter or not this is actual conversation
-      if (firstRespondedDate && firstRespondedUserId) {
-        responseTime = createdAt.getTime() - firstRespondedDate.getTime();
-        responseTime = Math.abs(responseTime / 1000);
-
-        const userId = firstRespondedUserId;
-
-        // collecting each user's respond information
-        firstResponseData.push({
-          createdAt: firstRespondedDate,
-          userId,
-          responseTime,
-        });
-
-        allResponseTime += responseTime;
-
-        // Builds every users's response time and conversation message count.
-        if (responseUserData[userId]) {
-          responseUserData[userId].responseTime = responseTime + responseUserData[userId].responseTime;
-          responseUserData[userId].count = responseUserData[userId].count + 1;
-        } else {
-          responseUserData[userId] = {
-            responseTime,
-            count: 1,
-            summaries: [0, 0, 0, 0],
-          };
-        }
-
-        const minute = Math.floor(responseTime / 60);
-        const index = minute < 3 ? minute : 3;
-
-        summaries[index] = summaries[index] + 1;
-        responseUserData[userId].summaries[index] = responseUserData[userId].summaries[index] + 1;
-      }
-    }
-
-    const doc = await generateResponseData(firstResponseData, responseUserData, allResponseTime);
-
-    return { ...doc, summaries };
-  },
-
-  /**
-   * Calculates average response close time for each team members.
-   */
-  async insightsResponseClose(_root, args: IListArgs) {
-    const { integrationType, brandId, startDate, endDate } = args;
-    const { start, end } = fixDates(startDate, endDate);
-
-    const conversationSelector = {
-      createdAt: { $gte: start, $lte: end },
-      closedAt: { $ne: null },
-      closedUserId: { $ne: null },
-    };
-
-    const conversationMatch = await getConversationSelector({ kind: integrationType, brandId }, conversationSelector);
-    const insightAggregateData = await Conversations.aggregate([
-      {
-        $match: conversationMatch,
-      },
-      {
-        $match: {
-          closedAt: { $exists: true },
-        },
-      },
-      {
-        $project: {
-          responseTime: {
-            $divide: [{ $subtract: ['$closedAt', '$createdAt'] }, 1000],
-          },
-          date: {
-            $dateToString: {
-              format: '%Y-%m-%d',
-              date: '$createdAt',
-              // timezone: "+08"
-            },
-          },
-          closedUserId: 1,
-        },
-      },
-      {
-        $group: {
-          _id: {
-            closedUserId: '$closedUserId',
-            date: '$date',
-          },
-          totalResponseTime: { $sum: '$responseTime' },
-          avgResponseTime: { $avg: '$responseTime' },
-          count: { $sum: 1 },
-        },
-      },
-      {
-        $project: {
-          _id: 0,
-          closedUserId: '$_id.closedUserId',
-          date: '$_id.date',
-          totalResponseTime: 1,
-          avgResponseTime: 1,
-          count: 1,
-        },
-      },
-      {
-        $group: {
-          _id: '$closedUserId',
-          responseTime: { $sum: '$totalResponseTime' },
-          avgResponseTime: { $avg: '$avgResponseTime' },
-          count: { $sum: '$count' },
-          chartDatas: {
-            $push: {
-              date: '$date',
-              count: '$count',
-            },
-          },
-        },
-      },
-    ]);
-    // Variables holds every user's response time.
-    const teamMembers: any = [];
-    const responseUserData: any = {};
-
-    let allResponseTime = 0;
-    let totalCount = 0;
-    const aggregatedTrend = {};
-    for (const userData of insightAggregateData) {
-      // responseUserData
-      responseUserData[userData._id] = {
-        responseTime: userData.responseTime,
-        count: userData.count,
-        avgResponseTime: userData.avgResponseTime,
-      };
-      // team members gather
-      const fixedChartData = await fixChartData(userData.chartDatas, 'date', 'count');
-      const user = await Users.findOne({ _id: userData._id });
-      userData.chartDatas.map(row => {
-        if (row.date in aggregatedTrend) {
-          aggregatedTrend[row.date] += row.count;
-        } else {
-          aggregatedTrend[row.date] = row.count;
-        }
-      });
-      if (!user) {
-        continue;
-      }
-      const userDetail = user.details;
-      teamMembers.push({
-        data: {
-          fullName: userDetail ? userDetail.fullName : '',
-          avatar: userDetail ? userDetail.avatar : '',
-          graph: fixedChartData,
-        },
-      });
-      // calculate allResponseTime to render average responseTime
-      allResponseTime += userData.responseTime;
-      totalCount += userData.count;
-    }
-
-    if (insightAggregateData.length < 1) {
-      return { teamMembers: [], trend: [] };
-    }
-
-<<<<<<< HEAD
-    return generateResponseData(responseCloseData, responseUserData, allResponseTime);
-=======
-    const trend = await fixChartData(
-      Object.keys(aggregatedTrend)
-        .sort()
-        .map(key => {
-          return { date: key, count: aggregatedTrend[key] };
-        }),
-      'date',
-      'count',
-    );
-    const time = Math.floor(allResponseTime / totalCount);
-    return { trend, teamMembers, time };
->>>>>>> 5510dbf9
-  },
-};
-
-moduleRequireLogin(insightQueries);
-
-export default insightQueries;
+import * as moment from 'moment';
+import { ConversationMessages, Conversations, Integrations, Tags, Users } from '../../../db/models';
+import { FACEBOOK_DATA_KINDS, INTEGRATION_KIND_CHOICES, TAG_TYPES } from '../../constants';
+import { moduleRequireLogin } from '../../permissions';
+import {
+  findConversations,
+  fixChartData,
+  fixDate,
+  fixDates,
+  formatTime,
+  generateChartData,
+  generateMessageSelector,
+  generateResponseData,
+  generateTimeIntervals,
+  generateUserSelector,
+  getConversationSelector,
+} from './insightUtils';
+
+interface IListArgs {
+  integrationType: string;
+  brandId: string;
+  startDate: string;
+  endDate: string;
+  type: string;
+}
+
+interface IPieChartData {
+  id: string;
+  label: string;
+  value: number;
+}
+
+const insightQueries = {
+  /**
+   * Builds insights charting data contains
+   * count of conversations in various integrations kinds.
+   */
+  async insights(_root, args: IListArgs) {
+    const { brandId, integrationType, startDate, endDate } = args;
+    const { start, end } = fixDates(startDate, endDate);
+
+    const integrationSelector: { brandId?: string; kind?: string } = {};
+
+    if (brandId) {
+      integrationSelector.brandId = brandId;
+    }
+
+    const insights: { integration: IPieChartData[]; tag: IPieChartData[] } = {
+      integration: [],
+      tag: [],
+    };
+
+    const conversationSelector = {
+      createdAt: { $gte: start, $lte: end },
+      $or: [{ userId: { $exists: true }, messageCount: { $gt: 1 } }, { userId: { $exists: false } }],
+    };
+
+    // count conversations by each integration kind
+    for (const kind of INTEGRATION_KIND_CHOICES.ALL) {
+      const integrationIds = await Integrations.find({
+        ...integrationSelector,
+        kind,
+      }).select('_id');
+
+      // find conversation counts of given integrations
+      const value = await Conversations.countDocuments({
+        ...conversationSelector,
+        integrationId: { $in: integrationIds },
+      });
+
+      if (kind === INTEGRATION_KIND_CHOICES.FACEBOOK) {
+        const { FEED, MESSENGER } = FACEBOOK_DATA_KINDS;
+
+        const feedCount = await Conversations.countDocuments({
+          ...conversationSelector,
+          integrationId: { $in: integrationIds },
+          'facebookData.kind': FEED,
+        });
+
+        insights.integration.push({
+          id: `${kind} ${FEED}`,
+          label: `${kind} ${FEED}`,
+          value: feedCount,
+        });
+
+        insights.integration.push({
+          id: `${kind} ${MESSENGER}`,
+          label: `${kind} ${MESSENGER}`,
+          value: value - feedCount,
+        });
+      } else {
+        insights.integration.push({ id: kind, label: kind, value });
+      }
+    }
+
+    const tags = await Tags.find({ type: TAG_TYPES.CONVERSATION }).select('name');
+
+    if (integrationType) {
+      integrationSelector.kind = integrationType;
+    }
+
+    const integrationIdsByTag = await Integrations.find(integrationSelector).select('_id');
+
+    // count conversations by each tag
+    for (const tag of tags) {
+      // find conversation counts of given tag
+      const value = await Conversations.countDocuments({
+        ...conversationSelector,
+        integrationId: { $in: integrationIdsByTag },
+        tagIds: tag._id,
+      });
+
+      if (value > 0) {
+        insights.tag.push({ id: tag.name, label: tag.name, value });
+      }
+    }
+
+    return insights;
+  },
+
+  /**
+   * Counts conversations by each hours in each days.
+   */
+  async insightsPunchCard(_root, args: IListArgs) {
+    const { type, integrationType, brandId, endDate } = args;
+
+    // check & convert endDate's value
+    const end = moment(fixDate(endDate)).format('YYYY-MM-DD');
+    const start = moment(end).add(-7, 'days');
+
+    const conversationIds = await findConversations(
+      { brandId, kind: integrationType },
+      {
+        createdAt: { $gte: start, $lte: end },
+      },
+      true,
+    );
+
+    const rawConversationIds = conversationIds.map(obj => obj._id);
+    const matchMessageSelector = {
+      conversationId: { $in: rawConversationIds },
+      // client or user
+      userId: generateUserSelector(type),
+      createdAt: { $gte: start.toDate(), $lte: new Date(end) },
+    };
+
+    // TODO: need improvements on timezone calculation.
+    const punchData = await ConversationMessages.aggregate([
+      {
+        $match: matchMessageSelector,
+      },
+      {
+        $project: {
+          hour: { $hour: { date: '$createdAt', timezone: '+08' } },
+          day: { $isoDayOfWeek: { date: '$createdAt', timezone: '+08' } },
+          date: {
+            $dateToString: {
+              format: '%Y-%m-%d',
+              date: '$createdAt',
+              // timezone: "+08"
+            },
+          },
+        },
+      },
+      {
+        $group: {
+          _id: {
+            hour: '$hour',
+            day: '$day',
+            date: '$date',
+          },
+          count: { $sum: 1 },
+        },
+      },
+      {
+        $project: {
+          _id: 0,
+          day: '$_id.day',
+          hour: '$_id.hour',
+          date: '$_id.date',
+          count: 1,
+        },
+      },
+    ]);
+
+    return punchData;
+  },
+
+  /**
+   * Sends combined charting data for trends, summaries and team members.
+   */
+  async insightsMain(_root, args: IListArgs) {
+    const { type, integrationType, brandId, startDate, endDate } = args;
+    const { start, end } = fixDates(startDate, endDate);
+
+    const messageSelector = await generateMessageSelector(
+      brandId,
+      integrationType,
+      // conversation selector
+      {
+        createdAt: { $gte: start, $lte: end },
+      },
+      // message selector
+      {
+        userId: generateUserSelector(type),
+        createdAt: { $gte: start, $lte: end },
+      },
+    );
+
+    const insightData: any = {
+      summary: [],
+      trend: await generateChartData({ messageSelector }),
+    };
+
+    const summaries = generateTimeIntervals(start, end);
+
+    // finds a respective message counts for different time intervals.
+    for (const summary of summaries) {
+      messageSelector.createdAt = {
+        $gt: formatTime(summary.start),
+        $lte: formatTime(summary.end),
+      };
+
+      insightData.summary.push({
+        title: summary.title,
+        count: await ConversationMessages.countDocuments(messageSelector),
+      });
+    }
+
+    return insightData;
+  },
+
+  /**
+   * Sends combined charting data for trends and summaries.
+   */
+  async insightsConversation(_root, args: IListArgs) {
+    const { integrationType, brandId, startDate, endDate } = args;
+    const { start, end } = fixDates(startDate, endDate);
+
+    const conversationSelector = {
+      createdAt: { $gt: start, $lte: end },
+      $or: [{ userId: { $exists: true }, messageCount: { $gt: 1 } }, { userId: { $exists: false } }],
+    };
+
+    const conversations = await findConversations({ kind: integrationType, brandId }, conversationSelector);
+    const insightData: any = {
+      summary: [],
+      trend: await generateChartData({ collection: conversations }),
+    };
+
+    const summaries = generateTimeIntervals(start, end);
+
+    // finds a respective message counts for different time intervals.
+    for (const summary of summaries) {
+      conversationSelector.createdAt = {
+        $gt: formatTime(summary.start),
+        $lte: formatTime(summary.end),
+      };
+
+      insightData.summary.push({
+        title: summary.title,
+        count: await Conversations.countDocuments(conversationSelector),
+      });
+    }
+
+    return insightData;
+  },
+
+  /**
+   * Calculates average first response time for each team members.
+   */
+  async insightsFirstResponse(_root, args: IListArgs) {
+    const { integrationType, brandId, startDate, endDate } = args;
+    const { start, end } = fixDates(startDate, endDate);
+
+    const conversationSelector = {
+      firstRespondedUserId: { $exists: true },
+      firstRespondedDate: { $exists: true },
+      messageCount: { $gt: 1 },
+      createdAt: { $gte: start, $lte: end },
+    };
+
+    const insightData = { teamMembers: [], trend: [] };
+
+    // Variable that holds all responded conversation messages
+    const firstResponseData: any = [];
+
+    // Variables holds every user's response time.
+    const responseUserData: any = {};
+
+    let allResponseTime = 0;
+
+    const conversations = await findConversations({ kind: integrationType, brandId }, conversationSelector);
+
+    if (conversations.length < 1) {
+      return insightData;
+    }
+
+    const summaries = [0, 0, 0, 0];
+
+    // Processes total first response time for each users.
+    for (const conversation of conversations) {
+      const { firstRespondedUserId, firstRespondedDate, createdAt } = conversation;
+
+      let responseTime = 0;
+
+      // checking wheter or not this is actual conversation
+      if (firstRespondedDate && firstRespondedUserId) {
+        responseTime = createdAt.getTime() - firstRespondedDate.getTime();
+        responseTime = Math.abs(responseTime / 1000);
+
+        const userId = firstRespondedUserId;
+
+        // collecting each user's respond information
+        firstResponseData.push({
+          createdAt: firstRespondedDate,
+          userId,
+          responseTime,
+        });
+
+        allResponseTime += responseTime;
+
+        // Builds every users's response time and conversation message count.
+        if (responseUserData[userId]) {
+          responseUserData[userId].responseTime = responseTime + responseUserData[userId].responseTime;
+          responseUserData[userId].count = responseUserData[userId].count + 1;
+        } else {
+          responseUserData[userId] = {
+            responseTime,
+            count: 1,
+            summaries: [0, 0, 0, 0],
+          };
+        }
+
+        const minute = Math.floor(responseTime / 60);
+        const index = minute < 3 ? minute : 3;
+
+        summaries[index] = summaries[index] + 1;
+        responseUserData[userId].summaries[index] = responseUserData[userId].summaries[index] + 1;
+      }
+    }
+
+    const doc = await generateResponseData(firstResponseData, responseUserData, allResponseTime);
+
+    return { ...doc, summaries };
+  },
+
+  /**
+   * Calculates average response close time for each team members.
+   */
+  async insightsResponseClose(_root, args: IListArgs) {
+    const { integrationType, brandId, startDate, endDate } = args;
+    const { start, end } = fixDates(startDate, endDate);
+
+    const conversationSelector = {
+      createdAt: { $gte: start, $lte: end },
+      closedAt: { $ne: null },
+      closedUserId: { $ne: null },
+    };
+
+    const conversationMatch = await getConversationSelector({ kind: integrationType, brandId }, conversationSelector);
+    const insightAggregateData = await Conversations.aggregate([
+      {
+        $match: conversationMatch,
+      },
+      {
+        $match: {
+          closedAt: { $exists: true },
+        },
+      },
+      {
+        $project: {
+          responseTime: {
+            $divide: [{ $subtract: ['$closedAt', '$createdAt'] }, 1000],
+          },
+          date: {
+            $dateToString: {
+              format: '%Y-%m-%d',
+              date: '$createdAt',
+              // timezone: "+08"
+            },
+          },
+          closedUserId: 1,
+        },
+      },
+      {
+        $group: {
+          _id: {
+            closedUserId: '$closedUserId',
+            date: '$date',
+          },
+          totalResponseTime: { $sum: '$responseTime' },
+          avgResponseTime: { $avg: '$responseTime' },
+          count: { $sum: 1 },
+        },
+      },
+      {
+        $project: {
+          _id: 0,
+          closedUserId: '$_id.closedUserId',
+          date: '$_id.date',
+          totalResponseTime: 1,
+          avgResponseTime: 1,
+          count: 1,
+        },
+      },
+      {
+        $group: {
+          _id: '$closedUserId',
+          responseTime: { $sum: '$totalResponseTime' },
+          avgResponseTime: { $avg: '$avgResponseTime' },
+          count: { $sum: '$count' },
+          chartDatas: {
+            $push: {
+              date: '$date',
+              count: '$count',
+            },
+          },
+        },
+      },
+    ]);
+    // Variables holds every user's response time.
+    const teamMembers: any = [];
+    const responseUserData: any = {};
+
+    let allResponseTime = 0;
+    let totalCount = 0;
+    const aggregatedTrend = {};
+    for (const userData of insightAggregateData) {
+      // responseUserData
+      responseUserData[userData._id] = {
+        responseTime: userData.responseTime,
+        count: userData.count,
+        avgResponseTime: userData.avgResponseTime,
+      };
+      // team members gather
+      const fixedChartData = await fixChartData(userData.chartDatas, 'date', 'count');
+      const user = await Users.findOne({ _id: userData._id });
+      userData.chartDatas.map(row => {
+        if (row.date in aggregatedTrend) {
+          aggregatedTrend[row.date] += row.count;
+        } else {
+          aggregatedTrend[row.date] = row.count;
+        }
+      });
+      if (!user) {
+        continue;
+      }
+      const userDetail = user.details;
+      teamMembers.push({
+        data: {
+          fullName: userDetail ? userDetail.fullName : '',
+          avatar: userDetail ? userDetail.avatar : '',
+          graph: fixedChartData,
+        },
+      });
+      // calculate allResponseTime to render average responseTime
+      allResponseTime += userData.responseTime;
+      totalCount += userData.count;
+    }
+
+    if (insightAggregateData.length < 1) {
+      return { teamMembers: [], trend: [] };
+    }
+
+    const trend = await fixChartData(
+      Object.keys(aggregatedTrend)
+        .sort()
+        .map(key => {
+          return { date: key, count: aggregatedTrend[key] };
+        }),
+      'date',
+      'count',
+    );
+    const time = Math.floor(allResponseTime / totalCount);
+
+    return { trend, teamMembers, time };
+  },
+};
+
+moduleRequireLogin(insightQueries);
+
+export default insightQueries;