import users from './users';
import channels from './channels';
import brands from './brands';
import integrations from './integrations';
import { fieldQueries as fields, fieldsGroupQueries as fieldsgroups } from './fields';
import forms from './forms';
import responseTemplates from './responseTemplates';
import emailTemplates from './emailTemplates';
import engages from './engages';
import tags from './tags';
import internalNotes from './internalNotes';
import customers from './customers';
import companies from './companies';
import segments from './segments';
import conversations from './conversations';
import insights from './insights';
import knowledgeBase from './knowledgeBase';
import notifications from './notifications';
import activityLogs from './activityLogs';
import deals from './deals';
import products from './products';
import configs from './configs';

export default {
  ...users,
  ...channels,
  ...brands,
  ...integrations,
  ...fields,
  ...forms,
  ...responseTemplates,
  ...emailTemplates,
  ...engages,
  ...tags,
  ...internalNotes,
  ...customers,
  ...companies,
  ...segments,
  ...conversations,
  ...insights,
  ...knowledgeBase,
  ...notifications,
  ...activityLogs,
<<<<<<< HEAD
  ...deals,
  ...products,
  ...configs,
=======
  ...fieldsgroups,
>>>>>>> ff38c88a
};<|MERGE_RESOLUTION|>--- conflicted
+++ resolved
@@ -41,11 +41,8 @@
   ...knowledgeBase,
   ...notifications,
   ...activityLogs,
-<<<<<<< HEAD
   ...deals,
   ...products,
   ...configs,
-=======
   ...fieldsgroups,
->>>>>>> ff38c88a
 };