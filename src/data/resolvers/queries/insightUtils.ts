--- conflicted
+++ resolved
@@ -1,417 +1,387 @@
-import * as moment from 'moment';
-import * as _ from 'underscore';
-import { ConversationMessages, Conversations, Integrations, Users } from '../../../db/models';
-import { IMessageDocument } from '../../../db/models/definitions/conversationMessages';
-import { IConversationDocument } from '../../../db/models/definitions/conversations';
-
-interface IMessageSelector {
-  userId?: string;
-  createdAt: any;
-  conversationId?: {
-    $in: string[];
-  };
-}
-
-interface IGenerateChartData {
-  x: any;
-  y: number;
-}
-
-interface IGenerateTimeIntervals {
-  title: string;
-  start: any;
-  end: any;
-}
-
-interface IGenerateUserChartData {
-  fullName?: string;
-  avatar?: string;
-  graph: IGenerateChartData[];
-}
-
-interface IIntegrationSelector {
-  brandId?: string;
-  kind?: string;
-}
-
-interface IFixDates {
-  start: Date;
-  end: Date;
-}
-
-interface IResponseUserData {
-  [index: string]: {
-    responseTime: number;
-    count: number;
-    summaries?: number[];
-  };
-}
-
-interface IGenerateResponseData {
-  trend: IGenerateChartData[];
-  time: number;
-  teamMembers: {
-    data: IGenerateUserChartData[];
-  };
-}
-
-interface IChartData {
-  collection?: any;
-  messageSelector?: any;
-}
-
-export interface IListArgs {
-  integrationType: string;
-  brandId: string;
-  startDate: string;
-  endDate: string;
-  type: string;
-}
-/**
- * Return conversationSelect for aggregation
- * @param args
- * @param conversationSelector
- * @param selectIds
- */
-export const getConversationSelector = async (args: IIntegrationSelector, conversationSelector: any): Promise<any> => {
-  const integrationSelector: IIntegrationSelector = {};
-  const { kind, brandId } = args;
-
-  if (kind || brandId) {
-    if (brandId) {
-      integrationSelector.brandId = brandId;
-    }
-
-    if (kind) {
-      integrationSelector.kind = kind;
-    }
-
-    conversationSelector.integrationIds = await Integrations.find(integrationSelector).select('_id');
-  }
-
-  return conversationSelector;
-};
-
-/**
- * Find conversations or conversationIds.
- */
-export const findConversations = async (
-  args: IIntegrationSelector,
-  conversationSelector: any,
-  selectIds?: boolean,
-): Promise<IConversationDocument[]> => {
-  const integrationSelector: IIntegrationSelector = {};
-  const { kind, brandId } = args;
-
-  if (kind || brandId) {
-    if (brandId) {
-      integrationSelector.brandId = brandId;
-    }
-
-    if (kind) {
-      integrationSelector.kind = kind;
-    }
-
-    conversationSelector.integrationIds = await Integrations.find(integrationSelector).select('_id');
-  }
-
-  if (selectIds) {
-    return Conversations.find(conversationSelector).select('_id');
-  }
-
-  return Conversations.find(conversationSelector).sort({ createdAt: 1 });
-};
-
-/**
- * Builds messages find query selector.
- */
-export const generateMessageSelector = async (
-  brandId: string,
-  integrationType: string,
-  conversationSelector: any,
-  messageSelector: IMessageSelector,
-): Promise<IMessageSelector> => {
-  const conversationIds = await findConversations({ brandId, kind: integrationType }, conversationSelector, true);
-  const rawConversationIds = conversationIds.map(obj => obj._id);
-  messageSelector.conversationId = { $in: rawConversationIds };
-
-  return messageSelector;
-};
-/**
- * Fix trend for missing values because from then aggregation,
- * it could return missing values for some dates. This method
- * will assign 0 values for missing x values.
- * @param startDate
- * @param endDate
- * @param data
- */
-export const fixChartData = async (data: any[], hintX: string, hintY: string): Promise<IGenerateChartData[]> => {
-  const results = {};
-  data.map(row => {
-    results[row[hintX]] = row[hintY];
-  });
-
-  return Object.keys(results)
-    .sort()
-    .map(key => {
-      return { x: formatTime(moment(key), 'MM-DD'), y: results[key] };
-    });
-};
-/**
- * Populates message collection into date range
- * by given duration and loop count for chart data.
- */
-export const generateChartData = async (args: IChartData): Promise<IGenerateChartData[]> => {
-<<<<<<< HEAD
-  const { collection, messageSelector } = args;
-
-  const pipelineStages = [
-    {
-      $match: messageSelector,
-    },
-    {
-      $project: {
-        date: {
-          $dateToString: {
-            format: '%Y-%m-%d',
-            date: '$createdAt',
-            timezone: '+08',
-          },
-        },
-      },
-    },
-    {
-      $group: {
-        _id: '$date',
-        y: { $sum: 1 },
-      },
-    },
-    {
-      $project: {
-        x: '$_id',
-        y: 1,
-        _id: 0,
-      },
-    },
-    {
-      $sort: {
-        x: 1,
-      },
-    },
-  ];
-
-  if (collection) {
-    const results = {};
-
-    collection.map(obj => {
-      const date = formatTime(moment(obj.createdAt), 'YYYY-MM-DD');
-=======
-  const { collection, loopCount, duration, startTime, messageSelector } = args;
-
-  const results = [{ x: formatTime(moment(startTime), 'YYYY-MM-DD'), y: 0 }];
-  let begin = 0;
-  let end = 0;
-  let count = 0;
-  let dateText = null;
-
-  // Variable that represents time interval by steps.
-  const divider = duration / loopCount;
-
-  for (let i = 0; i < loopCount; i++) {
-    end = startTime + divider * (i + 1);
-    begin = end - divider;
-    dateText = formatTime(moment(end), 'YYYY-MM-DD');
-
-    // messages count between begin and end time.
-    if (collection) {
-      count = collection.filter(message => begin < message.createdAt.getTime() && message.createdAt.getTime() < end)
-        .length;
-    }
-    if (messageSelector) {
-      count = await ConversationMessages.countDocuments({
-        ...messageSelector,
-        createdAt: { $gte: begin, $lte: end },
-      });
-    }
->>>>>>> 5510dbf9
-
-      results[date] = (results[date] || 0) + 1;
-    });
-
-    return Object.keys(results)
-      .sort()
-      .map(key => {
-        return { x: key, y: results[key] };
-      });
-  }
-
-  return ConversationMessages.aggregate([pipelineStages]);
-};
-
-/**
- * Generates time intervals for main report
- */
-export const generateTimeIntervals = (start: Date, end: Date): IGenerateTimeIntervals[] => {
-  const month = moment(end).month();
-
-  return [
-    {
-      title: 'In time range',
-      start: moment(start),
-      end: moment(end),
-    },
-    {
-      title: 'This month',
-      start: moment(1, 'DD'),
-      end: moment(),
-    },
-    {
-      title: 'This week',
-      start: moment(end).weekday(0),
-      end: moment(end),
-    },
-    {
-      title: 'Today',
-      start: moment(end).add(-1, 'days'),
-      end: moment(end),
-    },
-    {
-      title: 'Last 30 days',
-      start: moment(end).add(-30, 'days'),
-      end: moment(end),
-    },
-    {
-      title: 'Last month',
-      start: moment(month + 1, 'MM').subtract(1, 'months'),
-      end: moment(month + 1, 'MM'),
-    },
-    {
-      title: 'Last week',
-      start: moment(end).weekday(-7),
-      end: moment(end).weekday(0),
-    },
-    {
-      title: 'Yesterday',
-      start: moment(end).add(-2, 'days'),
-      end: moment(end).add(-1, 'days'),
-    },
-  ];
-};
-
-/**
- * Generate chart data for given user
- */
-export const generateUserChartData = async ({
-  userId,
-  userMessages,
-}: {
-  userId: string;
-  userMessages: IMessageDocument[];
-}): Promise<IGenerateUserChartData> => {
-  const user = await Users.findOne({ _id: userId });
-  const userData = await generateChartData({ collection: userMessages });
-
-  if (!user) {
-    return {
-      graph: userData,
-    };
-  }
-
-  const userDetail = user.details;
-
-  return {
-    fullName: userDetail ? userDetail.fullName : '',
-    avatar: userDetail ? userDetail.avatar : '',
-    graph: userData,
-  };
-};
-
-export const formatTime = (time, format = 'YYYY-MM-DD HH:mm:ss') => {
-  return time.format(format);
-};
-
-// TODO: check usage
-export const getTime = (date: string | number): number => {
-  return new Date(date).getTime();
-};
-
-/*
- * Converts given value to date or if value in valid date
- * then returns default value
- */
-export const fixDate = (value, defaultValue = new Date()): Date => {
-  const date = new Date(value);
-
-  if (!isNaN(date.getTime())) {
-    return date;
-  }
-
-  return defaultValue;
-};
-
-export const fixDates = (startValue: string, endValue: string, count?: number): IFixDates => {
-  // convert given value or get today
-  const endDate = fixDate(endValue);
-
-  const startDateDefaultValue = new Date(
-    moment(endDate)
-      .add(count ? count * -1 : -7, 'days')
-      .toString(),
-  );
-
-  // convert given value or generate from endDate
-  const startDate = fixDate(startValue, startDateDefaultValue);
-
-  return { start: startDate, end: endDate };
-};
-
-/*
- * Determines user or client
- */
-export const generateUserSelector = (type: string): any => {
-  let volumeOrResponse: any = null;
-
-  if (type === 'response') {
-    volumeOrResponse = { $ne: null };
-  }
-
-  return volumeOrResponse;
-};
-
-/**
- * Generate response chart data.
- */
-export const generateResponseData = async (
-  responsData: IMessageDocument[],
-  responseUserData: IResponseUserData,
-  allResponseTime: number,
-): Promise<IGenerateResponseData> => {
-  // preparing trend chart data
-  const trend = await generateChartData({ collection: responsData });
-
-  // Average response time for all messages
-  const time = Math.floor(allResponseTime / responsData.length);
-
-  const teamMembers: any = [];
-
-  const userIds = _.uniq(_.pluck(responsData, 'userId'));
-
-  for (const userId of userIds) {
-    const { responseTime, count, summaries } = responseUserData[userId];
-
-    // Average response time for users.
-    const avgResTime = Math.floor(responseTime / count);
-
-    // preparing each team member's chart data
-    teamMembers.push({
-      data: await generateUserChartData({
-        userId,
-        userMessages: responsData.filter(message => userId === message.userId),
-      }),
-      time: avgResTime,
-      summaries,
-    });
-  }
-
-  return { trend, time, teamMembers };
-};
+import * as moment from 'moment';
+import * as _ from 'underscore';
+import { ConversationMessages, Conversations, Integrations, Users } from '../../../db/models';
+import { IMessageDocument } from '../../../db/models/definitions/conversationMessages';
+import { IConversationDocument } from '../../../db/models/definitions/conversations';
+
+interface IMessageSelector {
+  userId?: string;
+  createdAt: any;
+  conversationId?: {
+    $in: string[];
+  };
+}
+
+interface IGenerateChartData {
+  x: any;
+  y: number;
+}
+
+interface IGenerateTimeIntervals {
+  title: string;
+  start: any;
+  end: any;
+}
+
+interface IGenerateUserChartData {
+  fullName?: string;
+  avatar?: string;
+  graph: IGenerateChartData[];
+}
+
+interface IIntegrationSelector {
+  brandId?: string;
+  kind?: string;
+}
+
+interface IFixDates {
+  start: Date;
+  end: Date;
+}
+
+interface IResponseUserData {
+  [index: string]: {
+    responseTime: number;
+    count: number;
+    summaries?: number[];
+  };
+}
+
+interface IGenerateResponseData {
+  trend: IGenerateChartData[];
+  time: number;
+  teamMembers: {
+    data: IGenerateUserChartData[];
+  };
+}
+
+interface IChartData {
+  collection?: any;
+  messageSelector?: any;
+}
+
+export interface IListArgs {
+  integrationType: string;
+  brandId: string;
+  startDate: string;
+  endDate: string;
+  type: string;
+}
+/**
+ * Return conversationSelect for aggregation
+ * @param args
+ * @param conversationSelector
+ * @param selectIds
+ */
+export const getConversationSelector = async (args: IIntegrationSelector, conversationSelector: any): Promise<any> => {
+  const integrationSelector: IIntegrationSelector = {};
+  const { kind, brandId } = args;
+
+  if (kind || brandId) {
+    if (brandId) {
+      integrationSelector.brandId = brandId;
+    }
+
+    if (kind) {
+      integrationSelector.kind = kind;
+    }
+
+    conversationSelector.integrationIds = await Integrations.find(integrationSelector).select('_id');
+  }
+
+  return conversationSelector;
+};
+
+/**
+ * Find conversations or conversationIds.
+ */
+export const findConversations = async (
+  args: IIntegrationSelector,
+  conversationSelector: any,
+  selectIds?: boolean,
+): Promise<IConversationDocument[]> => {
+  const integrationSelector: IIntegrationSelector = {};
+  const { kind, brandId } = args;
+
+  if (kind || brandId) {
+    if (brandId) {
+      integrationSelector.brandId = brandId;
+    }
+
+    if (kind) {
+      integrationSelector.kind = kind;
+    }
+
+    conversationSelector.integrationIds = await Integrations.find(integrationSelector).select('_id');
+  }
+
+  if (selectIds) {
+    return Conversations.find(conversationSelector).select('_id');
+  }
+
+  return Conversations.find(conversationSelector).sort({ createdAt: 1 });
+};
+
+/**
+ * Builds messages find query selector.
+ */
+export const generateMessageSelector = async (
+  brandId: string,
+  integrationType: string,
+  conversationSelector: any,
+  messageSelector: IMessageSelector,
+): Promise<IMessageSelector> => {
+  const conversationIds = await findConversations({ brandId, kind: integrationType }, conversationSelector, true);
+  const rawConversationIds = conversationIds.map(obj => obj._id);
+  messageSelector.conversationId = { $in: rawConversationIds };
+
+  return messageSelector;
+};
+/**
+ * Fix trend for missing values because from then aggregation,
+ * it could return missing values for some dates. This method
+ * will assign 0 values for missing x values.
+ * @param startDate
+ * @param endDate
+ * @param data
+ */
+export const fixChartData = async (data: any[], hintX: string, hintY: string): Promise<IGenerateChartData[]> => {
+  const results = {};
+  data.map(row => {
+    results[row[hintX]] = row[hintY];
+  });
+
+  return Object.keys(results)
+    .sort()
+    .map(key => {
+      return { x: formatTime(moment(key), 'MM-DD'), y: results[key] };
+    });
+};
+/**
+ * Populates message collection into date range
+ * by given duration and loop count for chart data.
+ */
+export const generateChartData = async (args: IChartData): Promise<IGenerateChartData[]> => {
+  const { collection, messageSelector } = args;
+
+  const pipelineStages = [
+    {
+      $match: messageSelector,
+    },
+    {
+      $project: {
+        date: {
+          $dateToString: {
+            format: '%m-%d',
+            date: '$createdAt',
+            timezone: '+08',
+          },
+        },
+      },
+    },
+    {
+      $group: {
+        _id: '$date',
+        y: { $sum: 1 },
+      },
+    },
+    {
+      $project: {
+        x: '$_id',
+        y: 1,
+        _id: 0,
+      },
+    },
+    {
+      $sort: {
+        x: 1,
+      },
+    },
+  ];
+
+  if (collection) {
+    const results = {};
+
+    collection.map(obj => {
+      const date = formatTime(moment(obj.createdAt), 'YYYY-MM-DD');
+
+      results[date] = (results[date] || 0) + 1;
+    });
+
+    return Object.keys(results)
+      .sort()
+      .map(key => {
+        return { x: formatTime(moment(key), 'MM-DD'), y: results[key] };
+      });
+  }
+
+  return ConversationMessages.aggregate([pipelineStages]);
+};
+
+/**
+ * Generates time intervals for main report
+ */
+export const generateTimeIntervals = (start: Date, end: Date): IGenerateTimeIntervals[] => {
+  const month = moment(end).month();
+
+  return [
+    {
+      title: 'In time range',
+      start: moment(start),
+      end: moment(end),
+    },
+    {
+      title: 'This month',
+      start: moment(1, 'DD'),
+      end: moment(),
+    },
+    {
+      title: 'This week',
+      start: moment(end).weekday(0),
+      end: moment(end),
+    },
+    {
+      title: 'Today',
+      start: moment(end).add(-1, 'days'),
+      end: moment(end),
+    },
+    {
+      title: 'Last 30 days',
+      start: moment(end).add(-30, 'days'),
+      end: moment(end),
+    },
+    {
+      title: 'Last month',
+      start: moment(month + 1, 'MM').subtract(1, 'months'),
+      end: moment(month + 1, 'MM'),
+    },
+    {
+      title: 'Last week',
+      start: moment(end).weekday(-7),
+      end: moment(end).weekday(0),
+    },
+    {
+      title: 'Yesterday',
+      start: moment(end).add(-2, 'days'),
+      end: moment(end).add(-1, 'days'),
+    },
+  ];
+};
+
+/**
+ * Generate chart data for given user
+ */
+export const generateUserChartData = async ({
+  userId,
+  userMessages,
+}: {
+  userId: string;
+  userMessages: IMessageDocument[];
+}): Promise<IGenerateUserChartData> => {
+  const user = await Users.findOne({ _id: userId });
+  const userData = await generateChartData({ collection: userMessages });
+
+  if (!user) {
+    return {
+      graph: userData,
+    };
+  }
+
+  const userDetail = user.details;
+
+  return {
+    fullName: userDetail ? userDetail.fullName : '',
+    avatar: userDetail ? userDetail.avatar : '',
+    graph: userData,
+  };
+};
+
+export const formatTime = (time, format = 'YYYY-MM-DD HH:mm:ss') => {
+  return time.format(format);
+};
+
+// TODO: check usage
+export const getTime = (date: string | number): number => {
+  return new Date(date).getTime();
+};
+
+/*
+ * Converts given value to date or if value in valid date
+ * then returns default value
+ */
+export const fixDate = (value, defaultValue = new Date()): Date => {
+  const date = new Date(value);
+
+  if (!isNaN(date.getTime())) {
+    return date;
+  }
+
+  return defaultValue;
+};
+
+export const fixDates = (startValue: string, endValue: string, count?: number): IFixDates => {
+  // convert given value or get today
+  const endDate = fixDate(endValue);
+
+  const startDateDefaultValue = new Date(
+    moment(endDate)
+      .add(count ? count * -1 : -7, 'days')
+      .toString(),
+  );
+
+  // convert given value or generate from endDate
+  const startDate = fixDate(startValue, startDateDefaultValue);
+
+  return { start: startDate, end: endDate };
+};
+
+/*
+ * Determines user or client
+ */
+export const generateUserSelector = (type: string): any => {
+  let volumeOrResponse: any = null;
+
+  if (type === 'response') {
+    volumeOrResponse = { $ne: null };
+  }
+
+  return volumeOrResponse;
+};
+
+/**
+ * Generate response chart data.
+ */
+export const generateResponseData = async (
+  responsData: IMessageDocument[],
+  responseUserData: IResponseUserData,
+  allResponseTime: number,
+): Promise<IGenerateResponseData> => {
+  // preparing trend chart data
+  const trend = await generateChartData({ collection: responsData });
+
+  // Average response time for all messages
+  const time = Math.floor(allResponseTime / responsData.length);
+
+  const teamMembers: any = [];
+
+  const userIds = _.uniq(_.pluck(responsData, 'userId'));
+
+  for (const userId of userIds) {
+    const { responseTime, count, summaries } = responseUserData[userId];
+
+    // Average response time for users.
+    const avgResTime = Math.floor(responseTime / count);
+
+    // preparing each team member's chart data
+    teamMembers.push({
+      data: await generateUserChartData({
+        userId,
+        userMessages: responsData.filter(message => userId === message.userId),
+      }),
+      time: avgResTime,
+      summaries,
+    });
+  }
+
+  return { trend, time, teamMembers };
+};