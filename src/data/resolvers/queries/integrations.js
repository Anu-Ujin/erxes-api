import { Channels, Integrations, Forms } from '../../../db/models';
import { socUtils } from '../../../trackers/twitterTracker';
import { getConfig, getPageList } from '../../../trackers/facebook';
import { moduleRequireLogin } from '../../permissions';
import { paginate } from './utils';

/**
 * Common helper for integrations & integrationsTotalCount
 * @param {String} kind - Messenger, Facebook etc ...
 * @param {String} channelId - Channel id
 * @param {String} brandId - Brand id
 * @param {String} tag - Form tag id
 * @return generated query
 */
const generateFilterQuery = async ({ kind, channelId, brandId, searchValue, tag }) => {
  const query = {};

  if (kind) {
    query.kind = kind;
  }

  // filter integrations by channel
  if (channelId) {
    const channel = await Channels.findOne({ _id: channelId });
    query._id = { $in: channel.integrationIds };
  }

  // filter integrations by brand
  if (brandId) {
    query.brandId = brandId;
  }

  if (searchValue) {
    query.name = new RegExp(`.*${searchValue}.*`, 'i');
  }

<<<<<<< HEAD
=======
  // filtering integrations by form tag
>>>>>>> 7ebb656e
  if (tag) {
    const forms = await Forms.find({ tagIds: tag });
    const formIds = [];

<<<<<<< HEAD
=======
    // getting formIds with correct tag
>>>>>>> 7ebb656e
    for (let form of forms) {
      formIds.push(form._id);
    }

<<<<<<< HEAD
=======
    // filtering by formId
>>>>>>> 7ebb656e
    query.formId = { $in: formIds };
  }

  return query;
};

const integrationQueries = {
  /**
   * Integrations list
   * @param {Object} args - Search params
   * @return {Promise} filterd and sorted integrations list
   */
  async integrations(root, args) {
    const query = await generateFilterQuery(args);
    const integrations = paginate(Integrations.find(query), args);

    return integrations.sort({ createdAt: -1 });
  },

  /**
   * Get one integration
   * @param {Object} object
   * @param {Object} object2 - Apollo input data
   * @param {String} object2._id - Integration id
   * @return {Promise} found integration
   */
  integrationDetail(root, { _id }) {
    return Integrations.findOne({ _id });
  },

  /**
   * Get all integrations count. We will use it in pager
   * @return {Promise} total count
   */
  async integrationsTotalCount(root, args) {
    const query = await generateFilterQuery(args);
    return Integrations.find(query).count();
  },

  /**
   * Generate twitter integration auth url using credentials in .env
   * @return {Promise} - Generated url
   */
  integrationGetTwitterAuthUrl() {
    return socUtils.getTwitterAuthorizeUrl();
  },

  /**
   * Get facebook app list .env
   * @return {Promise} - Apps list
   */
  integrationFacebookAppsList() {
    return getConfig().map(app => ({
      id: app.id,
      name: app.name,
    }));
  },

  /**
   * Get facebook pages by appId
   * @return {Promise} - Page list
   */
  async integrationFacebookPagesList(root, { appId }) {
    const app = getConfig().find(app => app.id === appId);

    if (!app) {
      return [];
    }

    return getPageList(app.accessToken);
  },
};

moduleRequireLogin(integrationQueries);

export default integrationQueries;<|MERGE_RESOLUTION|>--- conflicted
+++ resolved
@@ -34,26 +34,17 @@
     query.name = new RegExp(`.*${searchValue}.*`, 'i');
   }
 
-<<<<<<< HEAD
-=======
   // filtering integrations by form tag
->>>>>>> 7ebb656e
   if (tag) {
     const forms = await Forms.find({ tagIds: tag });
     const formIds = [];
 
-<<<<<<< HEAD
-=======
     // getting formIds with correct tag
->>>>>>> 7ebb656e
     for (let form of forms) {
       formIds.push(form._id);
     }
 
-<<<<<<< HEAD
-=======
     // filtering by formId
->>>>>>> 7ebb656e
     query.formId = { $in: formIds };
   }
 
