import conversations from './conversations';
import tags from './tags';
import engages from './engages';
import brands from './brands';
<<<<<<< HEAD
import emailTemplate from './emailTemplate';
import responseTemplate from './responseTemplate';
import internalNotes from './internalNotes';
import customers from './customers';
import segments from './segments';
import companies from './companies';
import fields from './fields';
=======
import emailTemplates from './emailTemplates';
import responseTemplates from './responseTemplates';
>>>>>>> 77526f66
import channels from './channels';
import forms from './forms';
import integrations from './integrations';
import notifications from './notifications';

export default {
  ...conversations,
  ...tags,
  ...engages,
  ...brands,
<<<<<<< HEAD
  ...emailTemplate,
  ...responseTemplate,
  ...internalNotes,
  ...customers,
  ...segments,
  ...companies,
  ...fields,
=======
  ...emailTemplates,
  ...responseTemplates,
>>>>>>> 77526f66
  ...channels,
  ...forms,
  ...integrations,
  ...notifications,
};<|MERGE_RESOLUTION|>--- conflicted
+++ resolved
@@ -2,18 +2,13 @@
 import tags from './tags';
 import engages from './engages';
 import brands from './brands';
-<<<<<<< HEAD
-import emailTemplate from './emailTemplate';
-import responseTemplate from './responseTemplate';
 import internalNotes from './internalNotes';
 import customers from './customers';
 import segments from './segments';
 import companies from './companies';
 import fields from './fields';
-=======
 import emailTemplates from './emailTemplates';
 import responseTemplates from './responseTemplates';
->>>>>>> 77526f66
 import channels from './channels';
 import forms from './forms';
 import integrations from './integrations';
@@ -24,18 +19,13 @@
   ...tags,
   ...engages,
   ...brands,
-<<<<<<< HEAD
-  ...emailTemplate,
-  ...responseTemplate,
   ...internalNotes,
   ...customers,
   ...segments,
   ...companies,
   ...fields,
-=======
   ...emailTemplates,
   ...responseTemplates,
->>>>>>> 77526f66
   ...channels,
   ...forms,
   ...integrations,
