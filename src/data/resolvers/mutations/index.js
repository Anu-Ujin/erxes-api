--- conflicted
+++ resolved
@@ -2,34 +2,28 @@
 import brands from './brands';
 import emailTemplate from './emailTemplate';
 import responseTemplate from './responseTemplate';
-<<<<<<< HEAD
 import internalNotes from './internalNotes';
 import customers from './customers';
 import segments from './segments';
 import companies from './companies';
 import fields from './fields';
-=======
 import channels from './channels';
 import forms from './forms';
 import integrations from './integrations';
 import notifications from './notifications';
->>>>>>> 4f0462a1
 
 export default {
   ...conversation,
   ...brands,
   ...emailTemplate,
   ...responseTemplate,
-<<<<<<< HEAD
   ...internalNotes,
   ...customers,
   ...segments,
   ...companies,
   ...fields,
-=======
   ...channels,
   ...forms,
   ...integrations,
   ...notifications,
->>>>>>> 4f0462a1
 };