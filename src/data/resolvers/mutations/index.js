--- conflicted
+++ resolved
@@ -1,21 +1,15 @@
 import conversation from './conversation';
-<<<<<<< HEAD
 import tags from './tags';
 import engages from './engages';
-
-export default {
-  ...conversation,
-  ...engages,
-  ...tags,
-=======
 import brands from './brands';
 import emailTemplate from './emailTemplate';
 import responseTemplate from './responseTemplate';
 
 export default {
   ...conversation,
+  ...tags,
+  ...engages,
   ...brands,
   ...emailTemplate,
   ...responseTemplate,
->>>>>>> a2922929
 };