--- conflicted
+++ resolved
@@ -1,10 +1,6 @@
-<<<<<<< HEAD
 import conversations from './conversations';
-=======
-import conversation from './conversation';
 import tags from './tags';
 import engages from './engages';
->>>>>>> 156b53fe
 import brands from './brands';
 import emailTemplates from './emailTemplates';
 import responseTemplates from './responseTemplates';
@@ -14,13 +10,9 @@
 import notifications from './notifications';
 
 export default {
-<<<<<<< HEAD
   ...conversations,
-=======
-  ...conversation,
   ...tags,
   ...engages,
->>>>>>> 156b53fe
   ...brands,
   ...emailTemplates,
   ...responseTemplates,
