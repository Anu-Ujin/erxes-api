import conversations from './conversations';
import brands from './brands';
<<<<<<< HEAD
import emailTemplates from './emailTemplates';
import responseTemplates from './responseTemplates';
=======
import emailTemplate from './emailTemplate';
import responseTemplate from './responseTemplate';
import channels from './channels';
import forms from './forms';
import integrations from './integrations';
import notifications from './notifications';
>>>>>>> 4f0462a1

export default {
  ...conversations,
  ...brands,
<<<<<<< HEAD
  ...emailTemplates,
  ...responseTemplates,
=======
  ...emailTemplate,
  ...responseTemplate,
  ...channels,
  ...forms,
  ...integrations,
  ...notifications,
>>>>>>> 4f0462a1
};<|MERGE_RESOLUTION|>--- conflicted
+++ resolved
@@ -1,29 +1,19 @@
 import conversations from './conversations';
 import brands from './brands';
-<<<<<<< HEAD
 import emailTemplates from './emailTemplates';
 import responseTemplates from './responseTemplates';
-=======
-import emailTemplate from './emailTemplate';
-import responseTemplate from './responseTemplate';
 import channels from './channels';
 import forms from './forms';
 import integrations from './integrations';
 import notifications from './notifications';
->>>>>>> 4f0462a1
 
 export default {
   ...conversations,
   ...brands,
-<<<<<<< HEAD
   ...emailTemplates,
   ...responseTemplates,
-=======
-  ...emailTemplate,
-  ...responseTemplate,
   ...channels,
   ...forms,
   ...integrations,
   ...notifications,
->>>>>>> 4f0462a1
 };