--- conflicted
+++ resolved
@@ -39,11 +39,8 @@
   ...notifications,
   ...knowledgeBase,
   ...activityLogs,
-<<<<<<< HEAD
   ...deals,
   ...products,
   ...configs,
-=======
   ...fieldsgroups,
->>>>>>> ff38c88a
 };