import customScalars from './customScalars';
import permissionActions from '../permissions/actions';
import Mutation from './mutations';
import Query from './queries';
import Subscription from './subscriptions';
import ResponseTemplate from './responseTemplate';
import Integration from './integration';
import Channel from './channel';
import Brand from './brand';
import Form from './form';
import EngageMessage from './engage';
import InternalNote from './internalNote';
import Customer from './customer';
import Company from './company';
import Segment from './segment';
import Conversation from './conversation';
import ConversationMessage from './conversationMessage';
import Notification from './notification';
import KnowledgeBaseArticle from './knowledgeBaseArticle';
import KnowledgeBaseCategory from './knowledgeBaseCategory';
import KnowledgeBaseTopic from './knowledgeBaseTopic';
import ActivityLog from './activityLog';
import ActivityLogForMonth from './activityLogForMonth';
import Deal from './deals';
import DealStage from './dealStages';
import { Field, FieldsGroup } from './field';
import Permission from './permission';
import User from './user';

export default {
  ...customScalars,
  ...permissionActions,

  ResponseTemplate,
  Integration,
  Channel,
  Brand,
  Form,
  InternalNote,
  Customer,
  Company,
  Segment,
  EngageMessage,
  Conversation,
  ConversationMessage,
<<<<<<< HEAD
  Permission,
  User,
=======
  Deal,
  DealStage,
>>>>>>> 1684f972

  Mutation,
  Query,
  Subscription,

  KnowledgeBaseArticle,
  KnowledgeBaseCategory,
  KnowledgeBaseTopic,

  Notification,

  ActivityLog,
  ActivityLogForMonth,
  FieldsGroup,
  Field,
};<|MERGE_RESOLUTION|>--- conflicted
+++ resolved
@@ -43,13 +43,10 @@
   EngageMessage,
   Conversation,
   ConversationMessage,
-<<<<<<< HEAD
+  Deal,
+  DealStage,
   Permission,
   User,
-=======
-  Deal,
-  DealStage,
->>>>>>> 1684f972
 
   Mutation,
   Query,
