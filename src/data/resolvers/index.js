import customScalars from './customScalars';
import Mutation from './mutations';
import Query from './queries';
import Subscription from './subscriptions';
import ResponseTemplate from './responseTemplate';
import Integration from './integration';
import Channel from './channel';
import Brand from './brand';
import Form from './form';
import EngageMessage from './engage';
import InternalNote from './internalNote';
import Customer from './customer';
import Company from './company';
import Segment from './segment';
import Conversation from './conversation';
import ConversationMessage from './conversationMessage';
import Notification from './notification';
import KnowledgeBaseArticle from './knowledgeBaseArticle';
import KnowledgeBaseCategory from './knowledgeBaseCategory';
import KnowledgeBaseTopic from './knowledgeBaseTopic';
import ActivityLog from './activityLog';
import ActivityLogForMonth from './activityLogForMonth';
<<<<<<< HEAD
import Deal from './deals';
import DealStage from './dealStages';
=======
import { Field, FieldsGroup } from './field';
>>>>>>> ff38c88a

export default {
  ...customScalars,

  ResponseTemplate,
  Integration,
  Channel,
  Brand,
  Form,
  InternalNote,
  Customer,
  Company,
  Segment,
  EngageMessage,
  Conversation,
  ConversationMessage,
  Deal,
  DealStage,

  Mutation,
  Query,
  Subscription,

  KnowledgeBaseArticle,
  KnowledgeBaseCategory,
  KnowledgeBaseTopic,

  Notification,

  ActivityLog,
  ActivityLogForMonth,
  FieldsGroup,
  Field,
};<|MERGE_RESOLUTION|>--- conflicted
+++ resolved
@@ -20,12 +20,9 @@
 import KnowledgeBaseTopic from './knowledgeBaseTopic';
 import ActivityLog from './activityLog';
 import ActivityLogForMonth from './activityLogForMonth';
-<<<<<<< HEAD
 import Deal from './deals';
 import DealStage from './dealStages';
-=======
 import { Field, FieldsGroup } from './field';
->>>>>>> ff38c88a
 
 export default {
   ...customScalars,
