--- conflicted
+++ resolved
@@ -4,11 +4,7 @@
     title: String
     code: String
     description: String
-<<<<<<< HEAD
-    callout: JSON
-=======
     callout: Callout
->>>>>>> df7bf2d3
     createdUserId: String
     createdDate: Date
   }
@@ -36,12 +32,6 @@
   callout: CalloutParams
 `;
 
-const commonFields = `
-  title: String!,
-  description: String,
-  callout: JSON
-`;
-
 export const mutations = `
   formsAdd(${commonFields}): Form
   formsEdit(_id: String!, ${commonFields} ): Form
