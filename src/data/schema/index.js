--- conflicted
+++ resolved
@@ -132,13 +132,10 @@
   ${InsightTypes}
   ${KnowledgeBaseTypes}
   ${NotificationTypes}
-<<<<<<< HEAD
   ${DealTypes}
   ${ProductTypes}
   ${ConfigTypes}
-=======
   ${FieldGroupTypes}
->>>>>>> ff38c88a
 `;
 
 export const queries = `
@@ -162,13 +159,10 @@
     ${KnowledgeBaseQueries}
     ${NotificationQueries}
     ${ActivityLogQueries}
-<<<<<<< HEAD
     ${DealQueries}
     ${ProductQueries}
     ${ConfigQueries}
-=======
     ${FieldGroupQueries}
->>>>>>> ff38c88a
   }
 `;
 
@@ -192,13 +186,10 @@
     ${KnowledgeBaseMutations}
     ${NotificationMutations}
     ${ActivityLogMutations}
-<<<<<<< HEAD
     ${DealMutations}
     ${ProductMutations}
     ${ConfigMutations}
-=======
     ${FieldGroupMutations}
->>>>>>> ff38c88a
   }
 `;
 
