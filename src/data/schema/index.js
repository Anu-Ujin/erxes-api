--- conflicted
+++ resolved
@@ -80,14 +80,11 @@
 export const mutations = `
   type Mutation {
     ${ConversationMutations}
-<<<<<<< HEAD
     ${EngageMutations}
     ${TagMutations}
-=======
     ${BrandMutations}
     ${ResponseTemplateMutations}
     ${EmailTemplateMutations}
->>>>>>> a2922929
   }
 `;
 
