--- conflicted
+++ resolved
@@ -1,12 +1,6 @@
 import mongoose from 'mongoose';
-<<<<<<< HEAD
-import Random from 'meteor-random';
+import { field } from './utils';
 import { COC_CONTENT_TYPES } from '../../data/constants';
-=======
-import { INTERNAL_NOTE_CONTENT_TYPES } from '../../data/constants';
-import { field } from './utils';
->>>>>>> 9d55f4a7
-
 /*
  * internal note schema
  */
@@ -14,17 +8,10 @@
   _id: field({ pkey: true }),
   contentType: field({
     type: String,
-<<<<<<< HEAD
     enum: COC_CONTENT_TYPES.ALL,
-  },
-  contentTypeId: String,
-  content: {
-=======
-    enum: INTERNAL_NOTE_CONTENT_TYPES.ALL,
   }),
   contentTypeId: field({ type: String }),
   content: field({
->>>>>>> 9d55f4a7
     type: String,
   }),
   createdUserId: field({
