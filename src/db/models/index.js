--- conflicted
+++ resolved
@@ -48,14 +48,11 @@
   Notifications,
   NotificationConfigurations,
   ActivityLogs,
-<<<<<<< HEAD
   DealBoards,
   DealPipelines,
   DealStages,
   Deals,
   Products,
   Configs,
-=======
   FieldsGroups,
->>>>>>> ff38c88a
 };