import mongoose from 'mongoose';
import Random from 'meteor-random';
import { Fields } from './';
import { FIELD_CONTENT_TYPES } from '../../data/constants';
import { field } from './utils';

<<<<<<< HEAD
=======
// schema for form's callout component
>>>>>>> 7ebb656e
const CalloutSchema = mongoose.Schema(
  {
    title: field({ type: String, optional: true }),
    body: field({ type: String, optional: true }),
    buttonText: field({ type: String, optional: true }),
    featuredImage: field({ type: String, optional: true }),
    skip: field({ type: Boolean, optional: true }),
  },
  { _id: false },
);

// schema for form document
const FormSchema = mongoose.Schema({
  _id: field({ pkey: true }),
  title: field({ type: String }),
  description: field({
    type: String,
    optional: true,
  }),
  buttonText: field({ type: String, optional: true }),
  themeColor: field({ type: String, optional: true }),
  code: field({ type: String }),
  createdUserId: field({ type: String }),
  createdDate: field({
    type: Date,
    default: Date.now,
  }),
  callout: field({ type: CalloutSchema, default: {} }),
  tagIds: field({ type: [String], optional: true }),
  viewCount: field({ type: Number }),
  contactsGathered: field({ type: Number }),
});

class Form {
  /**
   * Generates a random and unique 6 letter code
   * @return {string} random code
   */
  static async generateCode() {
    let code;
    let foundForm = true;

    do {
      code = Random.id().substr(0, 6);
      foundForm = await Forms.findOne({ code });
    } while (foundForm);

    return code;
  }

  /**
   * Creates a form document
   * @param {Object} doc - Form object
   * @param {string} doc.title - Form title
   * @param {string} doc.description - Form description
   * @param {string} doc.buttonText - Form submit button text
   * @param {string} doc.themeColor - Form theme color
   * @param {Object} doc.callout - Form's callout component detail
   * @param {Date} doc.createdDate - Form creation date
   * @param {Object|string} createdUser - The user who is creating this form,
   * can be both user id or user object
   * @return {Promise} returns Form document promise
   * @throws {Error} throws Error if createdUser is not supplied
   */
  static async createForm(doc, createdUserId) {
    if (!createdUserId) {
      throw new Error('createdUser must be supplied');
    }

    doc.code = await this.generateCode();
    doc.createdDate = new Date();
    doc.createdUserId = createdUserId;

    return this.create(doc);
  }

  /**
   * Updates a form document
   * @param {string} _id - Form id
   * @param {Object} object - Form object
   * @param {string} object.title - Form title
   * @param {string} object.description - Form description
   * @param {string} object.buttonText - Form submit button text
   * @param {string} object.themeColor - Form theme color
   * @param {Object} object.callout - Form's callout component detail
   * @return {Promise} returns Promise resolving updated Form document
   */
  static async updateForm(_id, { title, description, buttonText, themeColor, callout }) {
    await this.update(
      { _id },
      { $set: { title, description, buttonText, themeColor, callout } },
      { runValidators: true },
    );

    return this.findOne({ _id });
  }

  /**
   * Remove a form
   * @param {string} _id - Form document id
   * @return {Promise}
   */
  static async removeForm(_id) {
    // remove fields
    await Fields.remove({ contentType: 'form', contentTypeId: _id });

    return this.remove({ _id });
  }

  /**
   * Duplicates form and form fields of the form
   * @param {string} _id - form id
   * @return {Field} - returns the duplicated copy of the form
   */
  static async duplicate(_id) {
    const form = await this.findOne({ _id });

    // duplicate form ===================
    const newForm = await this.createForm(
      {
        title: `${form.title} duplicated`,
        description: form.description,
      },
      form.createdUserId,
    );

    // duplicate fields ===================
    const fields = await Fields.find({ contentTypeId: _id });

    for (let field of fields) {
      await Fields.createField({
        contentType: FIELD_CONTENT_TYPES.FORM,
        contentTypeId: newForm._id,
        type: field.type,
        validation: field.validation,
        text: field.text,
        description: field.description,
        options: field.options,
        isRequired: field.isRequired,
        order: field.order,
      });
    }

    return newForm;
  }
}

FormSchema.loadClass(Form);

const Forms = mongoose.model('forms', FormSchema);

export default Forms;<|MERGE_RESOLUTION|>--- conflicted
+++ resolved
@@ -4,10 +4,7 @@
 import { FIELD_CONTENT_TYPES } from '../../data/constants';
 import { field } from './utils';
 
-<<<<<<< HEAD
-=======
 // schema for form's callout component
->>>>>>> 7ebb656e
 const CalloutSchema = mongoose.Schema(
   {
     title: field({ type: String, optional: true }),
