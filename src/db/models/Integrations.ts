--- conflicted
+++ resolved
@@ -3,10 +3,6 @@
 import { Accounts, ConversationMessages, Conversations, Customers, Forms } from '.';
 import { KIND_CHOICES } from '../../data/constants';
 import { getPageInfo, subscribePage } from '../../trackers/facebookTracker';
-<<<<<<< HEAD
-import { sendPostRequest } from '../connection';
-=======
->>>>>>> 99aaf223
 import {
   IFacebookData,
   IFormData,
@@ -143,15 +139,9 @@
     brandId: string;
     facebookData: IFacebookData;
   }) {
-<<<<<<< HEAD
-    const { INTEGRATION_ENDPOINT_URL, FACEBOOK_APP_ID, DOMAIN } = process.env;
-
-    if (!INTEGRATION_ENDPOINT_URL || !FACEBOOK_APP_ID || !DOMAIN) {
-=======
     const { FACEBOOK_APP_ID, DOMAIN } = process.env;
 
     if (!FACEBOOK_APP_ID || !DOMAIN) {
->>>>>>> 99aaf223
       throw new Error('Invalid configuration');
     }
 
@@ -173,14 +163,6 @@
       if (res.success !== true) {
         throw new Error('Couldnt subscribe page');
       }
-<<<<<<< HEAD
-
-      await sendPostRequest(`${INTEGRATION_ENDPOINT_URL}/service/facebook/${FACEBOOK_APP_ID}/webhook-callback`, {
-        endPoint: DOMAIN,
-        pageId: pageInfo.id,
-      });
-=======
->>>>>>> 99aaf223
     }
 
     return this.createIntegration({
