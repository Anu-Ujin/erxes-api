import mongoose from 'mongoose';
<<<<<<< HEAD
import Random from 'meteor-random';
import { COC_CONTENT_TYPES } from '../../data/constants';
=======
import { SEGMENT_CONTENT_TYPES } from '../../data/constants';
import { field } from './utils';
>>>>>>> 9d55f4a7

const ConditionSchema = mongoose.Schema(
  {
    field: field({ type: String }),
    operator: field({ type: String }),
    type: field({ type: String }),

    value: field({
      type: String,
      optional: true,
    }),

    dateUnit: field({
      type: String,
      optional: true,
    }),
  },
  { _id: false },
);

const SegmentSchema = mongoose.Schema({
  _id: field({ pkey: true }),
  contentType: field({
    type: String,
<<<<<<< HEAD
    enum: COC_CONTENT_TYPES.ALL,
  },
  name: String,
  description: String,
  subOf: String,
  color: String,
  connector: String,
  conditions: [ConditionSchema],
=======
    enum: SEGMENT_CONTENT_TYPES.ALL,
  }),
  name: field({ type: String }),
  description: field({ type: String }),
  subOf: field({ type: String }),
  color: field({ type: String }),
  connector: field({ type: String }),
  conditions: field({ type: [ConditionSchema] }),
>>>>>>> 9d55f4a7
});

class Segment {
  /**
   * Create a segment
   * @param  {Object} segmentObj object
   * @return {Promise} Newly created segment object
   */
  static createSegment(doc) {
    return this.create(doc);
  }

  /*
   * Update segment
   * @param {String} _id segment id to update
   * @param {Object} doc field values to update
   * @return {Promise} updated segment object
   */
  static async updateSegment(_id, doc) {
    await this.update({ _id }, { $set: doc });

    return this.findOne({ _id });
  }

  /*
   * Remove segment
   * @param {String} _id segment id to remove
   * @return {Promise}
   */
  static async removeSegment(_id) {
    const segmentObj = await this.findOne({ _id });

    if (!segmentObj) throw new Error(`Segment not found with id ${_id}`);

    return segmentObj.remove();
  }
}

SegmentSchema.loadClass(Segment);

const Segments = mongoose.model('segments', SegmentSchema);

export default Segments;<|MERGE_RESOLUTION|>--- conflicted
+++ resolved
@@ -1,11 +1,6 @@
 import mongoose from 'mongoose';
-<<<<<<< HEAD
-import Random from 'meteor-random';
 import { COC_CONTENT_TYPES } from '../../data/constants';
-=======
-import { SEGMENT_CONTENT_TYPES } from '../../data/constants';
 import { field } from './utils';
->>>>>>> 9d55f4a7
 
 const ConditionSchema = mongoose.Schema(
   {
@@ -30,17 +25,7 @@
   _id: field({ pkey: true }),
   contentType: field({
     type: String,
-<<<<<<< HEAD
     enum: COC_CONTENT_TYPES.ALL,
-  },
-  name: String,
-  description: String,
-  subOf: String,
-  color: String,
-  connector: String,
-  conditions: [ConditionSchema],
-=======
-    enum: SEGMENT_CONTENT_TYPES.ALL,
   }),
   name: field({ type: String }),
   description: field({ type: String }),
@@ -48,7 +33,6 @@
   color: field({ type: String }),
   connector: field({ type: String }),
   conditions: field({ type: [ConditionSchema] }),
->>>>>>> 9d55f4a7
 });
 
 class Segment {
