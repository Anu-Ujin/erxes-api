import { Model, model } from 'mongoose';
import {
  articleSchema,
  categorySchema,
  IArticle,
  IArticleDocument,
  ICategory,
  ICategoryDocument,
  ITopic,
  ITopicDocument,
  topicSchema,
} from './definitions/knowledgebase';

export interface IArticleCreate extends IArticle {
  categoryIds?: string[];
  userId?: string;
  icon?: string;
}

interface IArticleModel extends Model<IArticleDocument> {
  createDoc({ categoryIds, ...docFields }: IArticleCreate, userId?: string): Promise<IArticleDocument>;

  updateDoc(_id: string, { categoryIds, ...docFields }: IArticleCreate, userId?: string): Promise<IArticleDocument>;

  removeDoc(_id: string): void;
}

class Article {
  /**
   * Create KnowledgeBaseArticle document
   */
  public static async createDoc({ categoryIds, ...docFields }: IArticleCreate, userId?: string) {
    if (!userId) {
      throw new Error('userId must be supplied');
    }

    const article = await KnowledgeBaseArticles.create({
      ...docFields,
      createdDate: new Date(),
      createdBy: userId,
      modifiedDate: new Date(),
    });

    // add new article id to categories's articleIds field
    if ((categoryIds || []).length > 0) {
      const categories = await KnowledgeBaseCategories.find({
        _id: { $in: categoryIds },
      });

      for (const category of categories) {
        const articleIds = category.toJSON().articleIds || [];

        articleIds.push(article._id.toString());

        category.articleIds = articleIds;

        await category.save();
      }
    }

    return article;
  }

  /**
   * Update KnowledgeBaseArticle document
   */
  public static async updateDoc(_id: string, { categoryIds, ...docFields }: IArticleCreate, userId?: string) {
    if (!userId) {
      throw new Error('userId must be supplied');
    }

    await KnowledgeBaseArticles.updateOne(
      { _id },
      {
        $set: {
          ...docFields,
          modifiedBy: userId,
          modifiedDate: new Date(),
        },
      },
    );

    const article = await KnowledgeBaseArticles.findOne({ _id });

    if (!article) {
      throw new Error('Article not found');
    }

    // add new article id to categories's articleIds field
    if ((categoryIds || []).length > 0) {
      const categories = await KnowledgeBaseCategories.find({
        _id: { $in: categoryIds },
      });

      for (const category of categories) {
        const articleIds = category.toJSON().articleIds || [];

        // check previous entry
        if (!articleIds.includes(article._id)) {
          articleIds.push(article._id);

          category.articleIds = articleIds;

          await category.save();
        }
      }
    }

    return article;
  }

  /**
   * Removes KnowledgeBaseArticle document
   */
  public static removeDoc(_id: string) {
    return KnowledgeBaseArticles.deleteOne({ _id });
  }
}

export interface ICategoryCreate extends ICategory {
  topicIds?: string[];
  userId?: string;
}

interface ICategoryModel extends Model<ICategoryDocument> {
  createDoc({ topicIds, ...docFields }: ICategoryCreate, userId?: string): Promise<ICategoryDocument>;

  updateDoc(_id: string, { topicIds, ...docFields }: ICategoryCreate, userId?: string): Promise<ICategoryDocument>;

  removeDoc(categoryId: string): void;
}

class Category {
  /**
   * Create KnowledgeBaseCategory document
   */
  public static async createDoc({ topicIds, ...docFields }: ICategoryCreate, userId?: string) {
    if (!userId) {
      throw new Error('userId must be supplied');
    }

    const category = await KnowledgeBaseCategories.create({
      ...docFields,
      createdDate: new Date(),
      createdBy: userId,
      modifiedDate: new Date(),
    });

    if ((topicIds || []).length > 0) {
      const topics = await KnowledgeBaseTopics.find({ _id: { $in: topicIds } });

      // add new category to topics's categoryIds field
      for (const topic of topics) {
        const categoryIds = topic.toJSON().categoryIds || [];

        categoryIds.push(category._id.toString());

        topic.categoryIds = categoryIds;

        await topic.save();
      }
    }

    return category;
  }

  /**
   * Update KnowledgeBaseCategory document
   */
  public static async updateDoc(_id: string, { topicIds, ...docFields }: ICategoryCreate, userId?: string) {
    if (!userId) {
      throw new Error('userId must be supplied');
    }

    await KnowledgeBaseCategories.updateOne(
      { _id },
      {
        $set: {
          ...docFields,
          modifiedBy: userId,
          modifiedDate: new Date(),
        },
      },
    );

    const category = await KnowledgeBaseCategories.findOne({ _id });

    if (!category) {
      throw new Error('Category not found');
    }

    if ((topicIds || []).length > 0) {
      const topics = await KnowledgeBaseTopics.find({ _id: { $in: topicIds } });

      for (const topic of topics) {
        const categoryIds = topic.categoryIds || [];

        // add categoryId to topics's categoryIds list
        if (!categoryIds.includes(category._id.toString())) {
          categoryIds.push(category._id.toString());

          topic.categoryIds = categoryIds;

          await topic.save();
        }
      }
    }

    return category;
  }

  /**
   * Removes KnowledgeBaseCategory document and it's children articles
   */
  public static async removeDoc(_id: string) {
    const category = await KnowledgeBaseCategories.findOne({ _id });

    if (!category) {
      throw new Error('Category not found');
    }

<<<<<<< HEAD
    for (const articleId of category.articleIds || []) {
      await KnowledgeBaseArticles.deleteOne({ _id: articleId });
=======
    if (category.articleIds) {
      await KnowledgeBaseArticles.deleteMany({ _id: { $in: category.articleIds } });
>>>>>>> d49bce69
    }

    return KnowledgeBaseCategories.deleteOne({ _id });
  }
}

interface ITopicModel extends Model<ITopicDocument> {
  createDoc(docFields: ITopic, userId?: string): Promise<ITopicDocument>;

  updateDoc(_id: string, docFields: ITopic, userId?: string): Promise<ITopicDocument>;

  removeDoc(_id: string): void;
}

class Topic {
  /**
   * Create KnowledgeBaseTopic document
   */
  public static createDoc(docFields: ITopic, userId?: string) {
    if (!userId) {
      throw new Error('userId must be supplied');
    }

    return KnowledgeBaseTopics.create({
      ...docFields,
      createdDate: new Date(),
      createdBy: userId,
      modifiedDate: new Date(),
    });
  }

  /**
   * Update KnowledgeBaseTopic document
   */
  public static async updateDoc(_id: string, docFields: ITopic, userId?: string) {
    if (!userId) {
      throw new Error('userId must be supplied');
    }

    await KnowledgeBaseTopics.updateOne(
      { _id },
      {
        $set: {
          ...docFields,
          modifiedBy: userId,
          modifiedDate: new Date(),
        },
      },
    );

    return KnowledgeBaseTopics.findOne({ _id });
  }

  /**
   * Removes KnowledgeBaseTopic document and it's children categories
   */
  public static async removeDoc(_id: string) {
    const topic = await KnowledgeBaseTopics.findOne({ _id });

    if (!topic) {
      throw new Error('Topic not found');
    }

    // remove child items ===========
    const categories = await KnowledgeBaseCategories.find({
      _id: { $in: topic.categoryIds },
    });
    for (const category of categories) {
      await KnowledgeBaseCategories.removeDoc(category._id);
    }

    return KnowledgeBaseTopics.deleteOne({ _id });
  }
}

articleSchema.loadClass(Article);

// tslint:disable-next-line
export const KnowledgeBaseArticles = model<IArticleDocument, IArticleModel>('knowledgebase_articles', articleSchema);

categorySchema.loadClass(Category);

// tslint:disable-next-line
export const KnowledgeBaseCategories = model<ICategoryDocument, ICategoryModel>(
  'knowledgebase_categories',
  categorySchema,
);

topicSchema.loadClass(Topic);

// tslint:disable-next-line
export const KnowledgeBaseTopics = model<ITopicDocument, ITopicModel>('knowledgebase_topics', topicSchema);<|MERGE_RESOLUTION|>--- conflicted
+++ resolved
@@ -219,13 +219,8 @@
       throw new Error('Category not found');
     }
 
-<<<<<<< HEAD
-    for (const articleId of category.articleIds || []) {
-      await KnowledgeBaseArticles.deleteOne({ _id: articleId });
-=======
     if (category.articleIds) {
       await KnowledgeBaseArticles.deleteMany({ _id: { $in: category.articleIds } });
->>>>>>> d49bce69
     }
 
     return KnowledgeBaseCategories.deleteOne({ _id });
