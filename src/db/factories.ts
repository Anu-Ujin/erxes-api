import { dateType } from "aws-sdk/clients/sts";
import * as faker from "faker";
import * as Random from "meteor-random";
import {
  ACTIVITY_ACTIONS,
  ACTIVITY_PERFORMER_TYPES,
  ACTIVITY_TYPES,
  COC_CONTENT_TYPES,
  FIELDS_GROUPS_CONTENT_TYPES,
  NOTIFICATION_TYPES,
  PRODUCT_TYPES
} from "../data/constants";
import {
  IActionPerformer,
  IActivity,
  ICoc
} from "../db/models/definitions/activityLogs";
import {
  ActivityLogs,
  Brands,
  Channels,
  Companies,
  Configs,
  ConversationMessages,
  Conversations,
  Customers,
  DealBoards,
  DealPipelines,
  Deals,
  DealStages,
  EmailTemplates,
  EngageMessages,
  Fields,
  FieldsGroups,
  Forms,
  ImportHistory,
  Integrations,
  InternalNotes,
  KnowledgeBaseArticles,
  KnowledgeBaseCategories,
  KnowledgeBaseTopics,
  NotificationConfigurations,
  Notifications,
  Products,
  ResponseTemplates,
  Segments,
  Tags,
  Users
} from "./models";

interface IUserFactoryInput {
  username?: string;
  fullName?: string;
  avatar?: string;
  position?: string;
  twitter?: string;
  facebook?: string;
  linkedIn?: string;
  youtube?: string;
  github?: string;
  website?: string;
  email?: string;
  role?: string;
  password?: string;
  isOwner?: boolean;
  isActive?: boolean;
}

export const userFactory = (params: IUserFactoryInput) => {
  const user = new Users({
    username: params.username || faker.internet.userName(),
    details: {
      fullName: params.fullName || faker.random.word(),
      avatar: params.avatar || faker.image.imageUrl(),
      position: params.position || "admin"
    },
    links: {
      twitter: params.twitter || faker.random.word(),
      facebook: params.facebook || faker.random.word(),
      linkedIn: params.linkedIn || faker.random.word(),
      youtube: params.youtube || faker.random.word(),
      github: params.github || faker.random.word(),
      website: params.website || faker.random.word()
    },
    email: params.email || faker.internet.email(),
    role: params.role || "contributor",
    password:
      params.password ||
      "$2a$10$qfBFBmWmUjeRcR.nBBfgDO/BEbxgoai5qQhyjsrDUMiZC6dG7sg1q",
    isOwner: params.isOwner || false,
    isActive: params.isActive || true
  });

  return user.save();
};

interface ITagFactoryInput {
  colorCode?: string;
  type?: string;
}

export const tagsFactory = (params?: ITagFactoryInput) => {
  const tag = new Tags({
    name: faker.random.word(),
    type: params.type || "engageMessage",
    colorCode: params.colorCode || Random.id(),
    userId: Random.id()
  });

  return tag.save();
};

interface IEngageMessageFactoryInput {
  kind?: string;
  userId?: string;
  segmentId?: string;
  tagIds?: string[] | string;
  isLive?: boolean;
  isDraft?: boolean;
  customerIds?: string[];
}

export const engageMessageFactory = (params: IEngageMessageFactoryInput) => {
  const engageMessage = new EngageMessages({
    kind: params.kind || "manual",
    method: "messenger",
    title: faker.random.word(),
    fromUserId: params.userId || faker.random.uuid(),
    segmentId: params.segmentId || faker.random.word(),
    tagIds: params.tagIds || [],
    isLive: params.isLive || false,
    isDraft: params.isDraft || false,
    messenger: {
      brandId: faker.random.word(),
      content: faker.random.word()
    }
  });

  return engageMessage.save();
};

interface IBrandFactoryInput {
  code?: string;
  description?: string;
}

export const brandFactory = (params?: IBrandFactoryInput) => {
  const brand = new Brands({
    name: faker.random.word(),
    code: params.code || faker.random.word(),
    userId: Random.id(),
    description: params.description || faker.random.word(),
    createdAt: new Date(),
    emailConfig: {
      type: "simple",
      template: faker.random.word()
    }
  });

  return brand.save();
};

interface IEmailTemplateFactoryInput {
  content?: string;
}

export const emailTemplateFactory = (params: IEmailTemplateFactoryInput) => {
  const emailTemplate = new EmailTemplates({
    name: faker.random.word(),
    content: params.content || faker.random.word()
  });

  return emailTemplate.save();
};

interface IResponseTemplateFactoryInput {
  content?: string;
  brandId?: string;
}

export const responseTemplateFactory = (
  params: IResponseTemplateFactoryInput
) => {
  const responseTemplate = new ResponseTemplates({
    name: faker.random.word(),
    content: params.content || faker.random.word(),
    brandId: params.brandId || Random.id(),
    files: [faker.random.image()]
  });

  return responseTemplate.save();
};

interface IDefaultConditionsInput {
  field?: string;
  operator?: string;
  value?: string;
  dateUnit?: string;
  type?: string;
}

interface ISegmentFactoryInput {
  contentType?: string;
  description?: string;
  subOf?: string;
  color?: string;
  connector?: string;
  conditions?: IDefaultConditionsInput;
}

export const segmentFactory = (params: ISegmentFactoryInput) => {
  const defaultConditions = [
    {
      field: "messengerData.sessionCount",
      operator: "e",
      value: "10",
      dateUnit: "days",
      type: "string"
    }
  ];

  const segment = new Segments({
    contentType: params.contentType || COC_CONTENT_TYPES.CUSTOMER,
    name: faker.random.word(),
    description: params.description || faker.random.word(),
    subOf: params.subOf,
    color: params.color || "#809b87",
    connector: params.connector || "any",
    conditions: params.conditions || defaultConditions
  });

  return segment.save();
};

interface IInternalNoteFactoryInput {
  contentType?: string;
  contentTypeId?: string;
  content?: string;
}

export const internalNoteFactory = (params: IInternalNoteFactoryInput) => {
  const internalNote = new InternalNotes({
    contentType: params.contentType || COC_CONTENT_TYPES.CUSTOMER,
    contentTypeId: params.contentTypeId || faker.random.uuid(),
    content: params.content || faker.random.word()
  });

  return internalNote.save();
};

interface ICompanyFactoryInput {
  primaryName?: string;
  names?: string[];
  size?: number;
  industry?: string;
  website?: string;
  tagIds?: string[];
  plan?: string;
  leadStatus?: string;
  lifecycleState?: string;
  createdAt?: Date;
  modifiedAt?: Date;
}

export const companyFactory = (params: ICompanyFactoryInput) => {
  const company = new Companies({
    primaryName: params.primaryName || faker.random.word(),
    names: params.names || [faker.random.word()],
    size: params.size || faker.random.number(),
    industry: params.industry || "Airlines",
    website: params.website || faker.internet.domainName(),
    tagIds: params.tagIds || [faker.random.number()],
    plan: params.plan || faker.random.word(),
    leadStatus: params.leadStatus || "open",
    lifecycleState: params.lifecycleState || "Lead",
    createdAt: params.createdAt || new Date(),
    modifiedAt: params.modifiedAt || new Date()
  });

  return company.save();
};

interface ICustomerFactoryInput {
  integrationId?: string;
  firstName?: string;
  lastName?: string;
  primaryEmail?: string;
  primaryPhone?: string;
  emails?: string[];
  phones?: string[];
  leadStatus?: string;
  lifecycleState?: string;
  messengerData?: any;
  customFieldsData?: any;
  companyIds?: string[];
<<<<<<< HEAD
  tagIds?: string[] | string;
  twitterData?: string[];
=======
  tagIds?: string[];
  twitterData?: any;
>>>>>>> 36295a9e
  ownerId?: string;
}

export const customerFactory = (params: ICustomerFactoryInput) => {
  const customer = new Customers({
    integrationId: params.integrationId,
    firstName: params.firstName || faker.random.word(),
    lastName: params.lastName || faker.random.word(),
    primaryEmail: params.primaryEmail || faker.internet.email(),
    primaryPhone: params.primaryPhone || faker.phone.phoneNumber(),
    emails: params.emails || [faker.internet.email()],
    phones: params.phones || [faker.phone.phoneNumber()],
    leadStatus: params.leadStatus || "open",
    lifecycleState: params.lifecycleState || "lead",
    messengerData: params.messengerData || {},
    customFieldsData: params.customFieldsData || {},
    companyIds: params.companyIds || [
      faker.random.number(),
      faker.random.number()
    ],
    tagIds: params.tagIds || [faker.random.number(), faker.random.number()],
    twitterData: params.twitterData || { id: faker.random.number() },
    ownerId: params.ownerId || Random.id()
  });

  return customer.save();
};

interface IFieldFactoryInput {
  contentType?: string;
  contentTypeId?: string;
  type?: string;
  validation?: string;
  text?: string;
  description?: string;
  isRequired?: boolean;
  order?: number;
  visible?: boolean;
  groupId?: string;
  isDefinedByErxes?: boolean;
  isVisible?: boolean;
}

export const fieldFactory = async (params: IFieldFactoryInput) => {
  const groupObj = await fieldGroupFactory({});

  const field = new Fields({
    contentType: params.contentType || "form",
    contentTypeId: params.contentTypeId || faker.random.uuid(),
    type: params.type || "input",
    validation: params.validation || "number",
    text: params.text || faker.random.word(),
    description: params.description || faker.random.word(),
    isRequired: params.isRequired || false,
    order: params.order || 0,
    isVisible: params.visible || true,
    groupId: params.groupId || groupObj._id
  });

  await field.save();
  await Fields.update({ _id: field._id }, { $set: { ...params } });

  return Fields.findOne({ _id: field._id });
};

interface IConversationFactoryInput {
  customerId?: string;
  assignedUserId?: string;
  brandId?: string;
  integrationId?: string;
  userId?: string;
  content?: string;
  participatedUserIds?: string[];
  facebookData?: any;
  twitterData?: any;
  status?: string;
  closedAt?: dateType;
  closedUserId?: string;
  readUserIds?: string[];
  tagIds?: string[];
}

export const conversationFactory = (params?: IConversationFactoryInput) => {
  return Conversations.create({
    content: params.content || faker.lorem.sentence(),
    customerId: params.customerId || Random.id(),
    integrationId: params.integrationId || Random.id(),
    readUserIds: params.readUserIds || [],
    participatedUserIds: params.participatedUserIds || [],
    ...params
  });
};

interface IConversationMessageFactoryInput {
  conversationId?: string;
  content?: string;
  mentionedUserIds?: string[];
  internal?: boolean;
  customerId?: string;
  userId?: string;
  isCustomerRead?: boolean;
  engageData?: any;
  formWidgetData?: any;
  facebookData?: any;
}

export const conversationMessageFactory = async (
  params: IConversationMessageFactoryInput
) => {
  let conversationId = params.conversationId;

  if (!conversationId) {
    const conversation = await conversationFactory({});
    conversationId = conversation._id;
  }

  return ConversationMessages.create({
    content: params.content || faker.random.word(),
    attachments: {},
    mentionedUserIds: params.mentionedUserIds || [Random.id()],
    conversationId,
    internal: params.internal || true,
    customerId: params.customerId || Random.id(),
    userId: params.userId || Random.id(),
    createdAt: new Date(),
    isCustomerRead: params.isCustomerRead || true,
    engageData: params.engageData || {},
    formWidgetData: params.formWidgetData || {},
    facebookData: params.facebookData || {}
  });
};

interface IIntegrationFactoryInput {
  name?: string;
  kind?: string;
  brandId?: string;
  formId?: string;
  twitterData?: any;
  facebookData?: any;
  formData?: any | string;
  tagIds?: string[];
}

export const integrationFactory = async (params: IIntegrationFactoryInput) => {
  const kind = params.kind || "messenger";

  const doc = {
    name: params.name || faker.random.word(),
    kind,
    brandId: params.brandId || Random.id(),
    formId: params.formId || Random.id(),
    messengerData: { welcomeMessage: "welcome", notifyCustomer: true },
    twitterData: params.twitterData || {},
    facebookData: params.facebookData || {},
    formData:
      params.formData === "form"
        ? params.formData
        : kind === "form"
          ? { thankContent: "thankContent" }
          : null,
    tagIds: params.tagIds || []
  };

  return Integrations.create(doc);
};

interface IFormSubmission {
  customerId: string;
  submittedAt: Date;
}

interface IFormFactoryInput {
  title?: string;
  code?: string;
  description?: string;
  createdUserId?: string;
  submissions?: IFormSubmission[];
};

export const formFactory = async (params?: IFormFactoryInput) => {
  const { title, description, code, submissions, createdUserId } = params;

  return Forms.create({
    title: title || faker.random.word(),
    description: description || faker.random.word(),
    code: code || Random.id(),
    submissions: submissions || [],
    createdUserId: createdUserId || (await userFactory({}))
  });
};

interface INotificationConfigurationFactoryInput {
  isAllowed?: boolean;
  notifType?: string;
  user?: void;
}

export const notificationConfigurationFactory = (
  params: INotificationConfigurationFactoryInput
) => {
  let { isAllowed } = params;
  if (isAllowed == null) {
    isAllowed = true;
  }

  return NotificationConfigurations.create({
    notifType: params.notifType || NOTIFICATION_TYPES.CHANNEL_MEMBERS_CHANGE,
    // which module's type it is. For example: indocuments
    isAllowed,
    user: params.user || userFactory({})
  });
};

interface INotificationFactoryInput {
  receiver?: any;
  notifType?: string;
  title?: string;
  content?: string;
  link?: string;
  createdUser?: any;
}

export const notificationFactory = async (
  params: INotificationFactoryInput
) => {
  let receiver = params.receiver;

  if (!receiver) {
    receiver = await userFactory({});
  }

  return Notifications.create({
    notifType: params.notifType || NOTIFICATION_TYPES.CHANNEL_MEMBERS_CHANGE,
    title: params.title || "new Notification title",
    content: params.content || "new Notification content",
    link: params.link || "new Notification link",
    receiver: receiver._id || faker.random.word(),
    createdUser: params.createdUser || faker.random.word()
  });
};

interface IChannelFactoryInput {
  integrationIds?: string[];
  userId?: string;
  memberIds?: string[];
}

export const channelFactory = async (params: IChannelFactoryInput) => {
  const user = await userFactory({});

  const obj = {
    name: faker.random.word(),
    description: faker.lorem.sentence,
    integrationIds: params.integrationIds || [],
    memberIds: params.userId || [user._id],
    userId: user._id,
    conversationCount: 0,
    openConversationCount: 0,
    createdAt: new Date(),
    ...params
  };

  return Channels.create(obj);
};

interface IKnowledgeBaseTopicFactoryInput {
  userId?: string;
  categoryIds?: string[]
}

export const knowledgeBaseTopicFactory = async (
  params: IKnowledgeBaseTopicFactoryInput
) => {
  const doc = {
    title: faker.random.word(),
    description: faker.lorem.sentence,
    brandId: faker.random.word(),
    catgoryIds: [faker.random.word()]
  };

  return KnowledgeBaseTopics.create({
    ...doc,
    ...params,
    userId: params.userId || faker.random.word()
  });
};

interface IKnowledgeBaseCategoryFactoryInput {
  articleIds?: string[];
  userId?: string;
}

export const knowledgeBaseCategoryFactory = async (
  params: IKnowledgeBaseCategoryFactoryInput
) => {
  const doc = {
    title: faker.random.word(),
    description: faker.lorem.sentence,
    articleIds: params.articleIds || [faker.random.word(), faker.random.word()],
    icon: faker.random.word()
  };

  return KnowledgeBaseCategories.create({
    ...doc,
    ...params,
    userId: params.userId || faker.random.word()
  });
};

interface IKnowledgeBaseArticleCategoryInput {
  categoryIds?: string[];
  userId?: string;
}

export const knowledgeBaseArticleFactory = async (
  params: IKnowledgeBaseArticleCategoryInput
) => {
  const doc = {
    title: faker.random.word(),
    summary: faker.lorem.sentence,
    content: faker.lorem.sentence,
    icon: faker.random.word(),
    categoryIds: params.categoryIds || []
  };

  return KnowledgeBaseArticles.create({
    ...doc,
    ...params,
    userId: params.userId || faker.random.word()
  });
};

interface IActivityLogFactoryInput {
  performer?: IActionPerformer;
  performedBy?: IActionPerformer;
  activity?: IActivity;
  coc?: ICoc;
}

export const activityLogFactory = (params: IActivityLogFactoryInput) => {
  const doc = {
    activity: {
      type: ACTIVITY_TYPES.INTERNAL_NOTE,
      action: ACTIVITY_ACTIONS.CREATE,
      id: faker.random.number(),
      content: faker.random.word()
    },
    performer: {
      type: ACTIVITY_PERFORMER_TYPES.USER,
      id: faker.random.number()
    },
    coc: {
      type: COC_CONTENT_TYPES.CUSTOMER,
      id: faker.random.number()
    }
  };

  return ActivityLogs.createDoc({ ...doc, ...params });
};

export const dealBoardFactory = () => {
  const board = new DealBoards({
    name: faker.random.word(),
    userId: Random.id()
  });

  return board.save();
};

interface IDealPipelineFactoryInput {
  boardId?: string;
}

export const dealPipelineFactory = (params: IDealPipelineFactoryInput) => {
  const pipeline = new DealPipelines({
    name: faker.random.word(),
    boardId: params.boardId || faker.random.word()
  });

  return pipeline.save();
};

interface IDealStageFactoryInput {
  pipelineId?: string;
}

export const dealStageFactory = (params: IDealStageFactoryInput) => {
  const stage = new DealStages({
    name: faker.random.word(),
    pipelineId: params.pipelineId || faker.random.word()
  });

  return stage.save();
};

interface IDealFactoryInput {
  stageId?: string;
  productsData?: any;
}

export const dealFactory = (params: IDealFactoryInput) => {
  const deal = new Deals({
    ...params,
    name: faker.random.word(),
    stageId: params.stageId || faker.random.word(),
    companyIds: [faker.random.word()],
    customerIds: [faker.random.word()],
    amount: faker.random.objectElement(),
    closeDate: new Date(),
    description: faker.random.word(),
    assignedUserIds: [faker.random.word()]
  });

  return deal.save();
};

interface IProductFactoryInput {
  name?: string;
  type?: string;
  description?: string;
}

export const productFactory = (params: IProductFactoryInput) => {
  const product = new Products({
    name: params.name || faker.random.word(),
    type: params.type || PRODUCT_TYPES.PRODUCT,
    description: params.description || faker.random.word(),
    sku: faker.random.word(),
    createdAt: new Date()
  });

  return product.save();
};

interface IConfigFactoryInput {
  code: string;
  value: string[];
}

export const configFactory = (params: IConfigFactoryInput) => {
  const config = new Configs({
    ...params,
    code: faker.random.word(),
    value: [faker.random.word()]
  });

  return config.save();
};

interface IFieldGroupFactoryInput {
  contentType?: string;
  isDefinedByErxes?: boolean;
  isVisible?: boolean;
}

export const fieldGroupFactory = async (params: IFieldGroupFactoryInput) => {
  const doc = {
    name: faker.random.word(),
    contentType: params.contentType || FIELDS_GROUPS_CONTENT_TYPES.CUSTOMER,
    description: faker.random.word(),
    isDefinedByErxes: params.isDefinedByErxes || false,
    order: 1,
    isVisible: true
  };

  const groupObj = await FieldsGroups.create(doc);

  FieldsGroups.update({ _id: groupObj._id }, { $set: { ...params } });

  return FieldsGroups.findOne({ _id: groupObj._id });
};

interface IImportHistoryFactoryInput {
  contentType?: string;
  failed?: number;
  total?: number;
  success?: string;
  ids?: string[];
}

export const importHistoryFactory = async (
  params: IImportHistoryFactoryInput
) => {
  const user = await userFactory({});

  const doc = {
    failed: params.failed || faker.random.number(),
    total: params.total || faker.random.number(),
    success: params.success || faker.random.number(),
    ids: params.ids || [],
    contentType: params.contentType || "customer"
  };

  return ImportHistory.create({ ...doc, ...params, userId: user._id });
};<|MERGE_RESOLUTION|>--- conflicted
+++ resolved
@@ -293,13 +293,8 @@
   messengerData?: any;
   customFieldsData?: any;
   companyIds?: string[];
-<<<<<<< HEAD
   tagIds?: string[] | string;
   twitterData?: string[];
-=======
-  tagIds?: string[];
-  twitterData?: any;
->>>>>>> 36295a9e
   ownerId?: string;
 }
 
