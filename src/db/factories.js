--- conflicted
+++ resolved
@@ -4,27 +4,20 @@
 
 import {
   Users,
-<<<<<<< HEAD
   Brands,
   EmailTemplates,
   ResponseTemplates,
   InternalNotes,
   Customers,
   Forms,
+  FormFields,
   Fields,
   Segments,
   Companies,
-=======
   Integrations,
-  Brands,
-  EmailTemplates,
-  ResponseTemplates,
   Tags,
-  Forms,
-  FormFields,
   NotificationConfigurations,
   Notifications,
->>>>>>> 4f0462a1
 } from './models';
 
 export const userFactory = (params = {}) => {
@@ -73,7 +66,6 @@
   return responseTemplate.save();
 };
 
-<<<<<<< HEAD
 export const segmentFactory = (params = {}) => {
   const defaultConditions = [
     {
@@ -141,13 +133,6 @@
   return field.save();
 };
 
-export const formFactory = ({ title, code, createdUserId }) => {
-  return Forms.create({
-    title: title || faker.random.word(),
-    description: faker.random.word(),
-    code: code || Random.id(),
-    createdUserId,
-=======
 export const integrationFactory = params => {
   const kind = params.kind || 'messenger';
   return Integrations.create({
@@ -221,6 +206,5 @@
     content: params.content || 'new Notification content',
     link: params.link || 'new Notification link',
     receiver: params.receiver || userFactory({}),
->>>>>>> 4f0462a1
   });
 };