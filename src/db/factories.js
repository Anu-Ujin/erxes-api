--- conflicted
+++ resolved
@@ -271,10 +271,9 @@
     messengerData: { welcomeMessage: 'welcome', notifyCustomer: true },
     twitterData: params.twitterData || {},
     facebookData: params.facebookData || {},
-    formData:
-      params.formData === 'form'
-        ? params.formData
-        : kind === 'form' ? { thankContent: 'thankContent' } : null,
+    formData: params.formData === 'form'
+      ? params.formData
+      : kind === 'form' ? { thankContent: 'thankContent' } : null,
   };
 
   return Integrations.create(doc);
@@ -407,9 +406,6 @@
   return ActivityLogs.createDoc({ ...doc, ...params }, faker.random.word());
 };
 
-<<<<<<< HEAD
-export const fieldGroupFactory = async (params = {}) => {
-=======
 export const dealBoardFactory = () => {
   const board = new DealBoards({
     name: faker.random.word(),
@@ -464,7 +460,6 @@
 };
 
 export const fieldGroupFactory = async params => {
->>>>>>> 4d6bb92b
   const doc = {
     name: faker.random.word(),
     contentType: params.contentType || FIELDS_GROUPS_CONTENT_TYPES.CUSTOMER,
