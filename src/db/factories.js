import faker from 'faker';
import Random from 'meteor-random';
import { MODULES, CONVERSATION_STATUSES } from '../data/constants';

import {
  Users,
  Brands,
  EmailTemplates,
  ResponseTemplates,
  ConversationMessages,
  Conversations,
  Integrations,
  Tags,
  Segments,
  EngageMessages,
  Forms,
  FormFields,
  NotificationConfigurations,
  Notifications,
<<<<<<< HEAD
  ConversationMessages,
  Conversations,
  Channels,
=======
  Customers,
>>>>>>> 77526f66
} from './models';

export const userFactory = (params = {}) => {
  const user = new Users({
    username: params.username || faker.random.word(),
    details: {
      fullName: params.fullName || faker.random.word(),
    },
  });

  return user.save();
};

export const tagsFactory = (params = { type: 'engageMessage' }) => {
  const tag = new Tags({
    name: faker.random.word(),
    type: params.type || faker.random.word(),
    colorCode: params.colorCode || Random.id(),
    userId: Random.id(),
  });

  return tag.save();
};

export const engageMessageFactory = (params = {}) => {
  const engageMessage = new EngageMessages({
    kind: 'manual',
    title: faker.random.word(),
    fromUserId: params.userId || faker.random.word(),
    segmentId: params.segmentId || faker.random.word(),
    isLive: true,
    isDraft: false,
  });

  return engageMessage.save();
};

export const segmentsFactory = () => {
  const segment = new Segments({
    name: faker.random.word(),
  });

  return segment.save();
};

export const brandFactory = (params = {}) => {
  const brand = new Brands({
    name: faker.random.word(),
    code: params.code || faker.random.word(),
    userId: () => Random.id(),
    description: params.description || faker.random.word(),
    emailConfig: {
      type: 'simple',
      template: faker.random.word(),
    },
  });

  return brand.save();
};

export const emailTemplateFactory = (params = {}) => {
  const emailTemplate = new EmailTemplates({
    name: faker.random.word(),
    content: params.content || faker.random.word(),
  });

  return emailTemplate.save();
};

export const responseTemplateFactory = (params = {}) => {
  const responseTemplate = new ResponseTemplates({
    name: faker.random.word(),
    content: params.content || faker.random.word(),
    brandId: params.brandId || Random.id(),
    files: [faker.random.image()],
  });

  return responseTemplate.save();
};

export const conversationFactory = (params = {}) => {
  const conversation = new Conversations({
    content: params.content || faker.lorem.sentence(),
    customerId: params.customerId || Random.id(),
    integrationId: params.integrationId || Random.id(),
    status: CONVERSATION_STATUSES.NEW,
  });

  return conversation.save();
};

export const conversationMessageFactory = (params = {}) => {
  const conversationMessage = new ConversationMessages({
    content: params.content || faker.random.word(),
    attachments: {},
    mentionedUserIds: params.mentionedUserIds || [Random.id()],
    conversationId: params.conversationId || Random.id(),
    internal: params.internal || true,
    customerId: params.customerId || Random.id(),
    userId: params.userId || Random.id(),
    createdAt: new Date(),
    isCustomerRead: params.isCustomerRead || true,
    engageData: params.engageData || {},
    formWidgetData: params.formWidgetData || {},
    facebookData: params.facebookData || {},
  });

  return conversationMessage.save();
};

export const integrationFactory = (params = {}) => {
  const kind = params.kind || 'messenger';
  return Integrations.create({
    name: faker.random.word(),
    kind: kind,
    brandId: params.brandId || Random.id(),
    formId: params.formId || Random.id(),
    messengerData: params.messengerData || { welcomeMessage: 'welcome', notifyCustomer: true },
    formData:
      params.formData === 'form'
        ? params.formData
        : kind === 'form' ? { thankContent: 'thankContent' } : null,
  });
};

export const formFactory = async ({ title, code, description, createdUserId }) => {
  return Forms.createForm(
    {
      title: title || faker.random.word(),
      description: description || faker.random.word(),
      code: code || Random.id(),
    },
    createdUserId || (await userFactory({})),
  );
};

export const formFieldFactory = (formId, params) => {
  return FormFields.createFormField(formId || Random.id(), {
    type: params.type || 'input',
    name: faker.random.word(),
    validation: params.validation || 'number',
    text: faker.random.word(),
    description: faker.random.word(),
    isRequired: params.isRequired || false,
    number: faker.random.word(),
  });
};

export const notificationConfigurationFactory = params => {
  let { isAllowed } = params;
  if (isAllowed == null) {
    isAllowed = true;
  }

  return NotificationConfigurations.createOrUpdateConfiguration(
    {
      notifType: params.notifType || MODULES.CHANNEL_MEMBERS_CHANGE,
      // which module's type it is. For example: indocuments
      isAllowed,
    },
    params.user || userFactory({}),
  );
};

export const notificationFactory = params => {
  return Notifications.createNotification({
    notifType: params.notifType || MODULES.CHANNEL_MEMBERS_CHANGE,
    createdUser: params.createdUser || userFactory({}),
    title: params.title || 'new Notification title',
    content: params.content || 'new Notification content',
    link: params.link || 'new Notification link',
    receiver: params.receiver || userFactory({}),
  });
};

<<<<<<< HEAD
export function messageFactory(params = {}) {
  const obj = Object.assign(
    {
      userId: Random.id(),
      conversationId: Random.id(),
      customerId: Random.id(),
      content: faker.lorem.sentence,
      createdAt: faker.date.past(),
    },
    params,
  );
  return ConversationMessages.create(obj);
}

export function conversationFactory(params = {}) {
  const obj = Object.assign(
    {
      createdAt: faker.date.past(),
      content: faker.lorem.sentence,
      customerId: Random.id(),
      integrationId: Random.id(),
      number: 1,
      messageCount: 0,
      status: faker.random.word,
    },
    params,
  );

  return Conversations.create(obj);
}

export async function channelFactory(params = {}) {
  const user = await userFactory({});

  const obj = Object.assign(
    {
      name: faker.random.word(),
      description: faker.lorem.sentence,
      integrationIds: [],
      memberIds: [user._id],
      userId: user._id,
      conversationCount: 0,
      openConversationCount: 0,
      createdAt: new Date(),
    },
    params,
  );

  return Channels.create(obj);
}
=======
export const customerFactory = (params = {}) => {
  const customer = new Customers({
    name: params.name || faker.name.findName(),
    email: params.email || faker.internet.email(),
  });
  return customer.save();
};
>>>>>>> 77526f66
<|MERGE_RESOLUTION|>--- conflicted
+++ resolved
@@ -4,12 +4,12 @@
 
 import {
   Users,
+  Integrations,
   Brands,
   EmailTemplates,
   ResponseTemplates,
   ConversationMessages,
   Conversations,
-  Integrations,
   Tags,
   Segments,
   EngageMessages,
@@ -17,13 +17,8 @@
   FormFields,
   NotificationConfigurations,
   Notifications,
-<<<<<<< HEAD
-  ConversationMessages,
-  Conversations,
+  Customers,
   Channels,
-=======
-  Customers,
->>>>>>> 77526f66
 } from './models';
 
 export const userFactory = (params = {}) => {
@@ -199,38 +194,6 @@
   });
 };
 
-<<<<<<< HEAD
-export function messageFactory(params = {}) {
-  const obj = Object.assign(
-    {
-      userId: Random.id(),
-      conversationId: Random.id(),
-      customerId: Random.id(),
-      content: faker.lorem.sentence,
-      createdAt: faker.date.past(),
-    },
-    params,
-  );
-  return ConversationMessages.create(obj);
-}
-
-export function conversationFactory(params = {}) {
-  const obj = Object.assign(
-    {
-      createdAt: faker.date.past(),
-      content: faker.lorem.sentence,
-      customerId: Random.id(),
-      integrationId: Random.id(),
-      number: 1,
-      messageCount: 0,
-      status: faker.random.word,
-    },
-    params,
-  );
-
-  return Conversations.create(obj);
-}
-
 export async function channelFactory(params = {}) {
   const user = await userFactory({});
 
@@ -250,12 +213,11 @@
 
   return Channels.create(obj);
 }
-=======
+
 export const customerFactory = (params = {}) => {
   const customer = new Customers({
     name: params.name || faker.name.findName(),
     email: params.email || faker.internet.email(),
   });
   return customer.save();
-};
->>>>>>> 77526f66
+};