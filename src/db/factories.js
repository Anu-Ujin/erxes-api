--- conflicted
+++ resolved
@@ -1,29 +1,21 @@
 import faker from 'faker';
 import Random from 'meteor-random';
-import { MODULES } from '../data/constants';
+import { MODULES, CONVERSATION_STATUSES } from '../data/constants';
 
 import {
   Users,
-<<<<<<< HEAD
   Brands,
   EmailTemplates,
   ResponseTemplates,
   ConversationMessages,
   Conversations,
-} from './models';
-import { CONVERSATION_STATUSES } from '../data/constants';
-=======
   Integrations,
-  Brands,
-  EmailTemplates,
-  ResponseTemplates,
   Tags,
   Forms,
   FormFields,
   NotificationConfigurations,
   Notifications,
 } from './models';
->>>>>>> 4f0462a1
 
 export const userFactory = (params = {}) => {
   const user = new Users({
@@ -71,7 +63,6 @@
   return responseTemplate.save();
 };
 
-<<<<<<< HEAD
 export const conversationFactory = (params = {}) => {
   const conversation = new Conversations({
     content: params.content || faker.lorem.sentence(),
@@ -100,7 +91,8 @@
   });
 
   return conversationMessage.save();
-=======
+};
+
 export const integrationFactory = params => {
   const kind = params.kind || 'messenger';
   return Integrations.create({
@@ -175,5 +167,4 @@
     link: params.link || 'new Notification link',
     receiver: params.receiver || userFactory({}),
   });
->>>>>>> 4f0462a1
 };