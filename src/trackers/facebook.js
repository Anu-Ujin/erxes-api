--- conflicted
+++ resolved
@@ -593,17 +593,8 @@
    */
   async restoreOldPosts({ conversation, userId, facebookData }) {
     const { item, postId } = facebookData;
-<<<<<<< HEAD
 
     if (item !== 'comment') return false;
-
-    // getting page access token
-    let res = await this.getPageAccessToken();
-    const accessToken = res.access_token;
-
-    const fields = `/${postId}?fields=caption,description,link,picture,source,message,from`;
-=======
->>>>>>> e207ce46
 
     const parentPost = await ConversationMessages.findOne({
       'facebookData.isPost': true,
@@ -612,6 +603,7 @@
 
     if (parentPost) return false;
 
+    // getting page access token
     const accessTokenResponse = await this.getPageAccessToken();
     const accessToken = accessTokenResponse.access_token;
 
