--- conflicted
+++ resolved
@@ -66,23 +66,13 @@
 
 export const trackFbLogin = expressApp => {
   expressApp.get('/fblogin', (req, res) => {
-<<<<<<< HEAD
-    const { FACEBOOK_APP_ID, FACEBOOK_APP_SECRET, MAIN_APP_DOMAIN } = process.env;
-=======
     const { FACEBOOK_APP_ID, FACEBOOK_APP_SECRET, DOMAIN, MAIN_APP_DOMAIN, FACEBOOK_PERMISSIONS } = process.env;
->>>>>>> f2ca7c9d
 
     const conf = {
       client_id: FACEBOOK_APP_ID,
       client_secret: FACEBOOK_APP_SECRET,
-<<<<<<< HEAD
-      scope:
-        'manage_pages, pages_show_list, pages_messaging, pages_messaging_phone_number, pages_messaging_subscriptions',
-      redirect_uri: `https://43762707.ngrok.io/fblogin`,
-=======
       scope: FACEBOOK_PERMISSIONS || 'manage_pages, pages_show_list, pages_messaging',
       redirect_uri: `${DOMAIN}/fblogin`,
->>>>>>> f2ca7c9d
     };
 
     // we don't have a code yet
