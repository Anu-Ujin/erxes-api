--- conflicted
+++ resolved
@@ -60,68 +60,6 @@
 
     res.end('success');
   });
-<<<<<<< HEAD
-};
-
-export const trackFbLogin = expressApp => {
-  expressApp.get('/fblogin', (req, res) => {
-    const { FACEBOOK_APP_ID, FACEBOOK_APP_SECRET, DOMAIN, MAIN_APP_DOMAIN } = process.env;
-
-    const conf = {
-      client_id: FACEBOOK_APP_ID,
-      client_secret: FACEBOOK_APP_SECRET,
-      scope:
-        'manage_pages, pages_show_list, pages_messaging, publish_pages, pages_messaging_phone_number, pages_messaging_subscriptions',
-      redirect_uri: `${DOMAIN}/fblogin`,
-    };
-
-    // we don't have a code yet
-    // so we'll redirect to the oauth dialog
-    if (!req.query.code) {
-      const authUrl = graph.getOauthUrl({
-        client_id: conf.client_id,
-        redirect_uri: conf.redirect_uri,
-        scope: conf.scope,
-      });
-
-      if (!req.query.error) {
-        // checks whether a user denied the app facebook login/permissions
-        res.redirect(authUrl);
-      } else {
-        // req.query.error == 'access_denied'
-        res.send('access denied');
-      }
-    }
-
-    // If this branch executes user is already being redirected back with
-    // code (whatever that is)
-    // code is set
-    // we'll send that and get the access token
-    return graph.authorize(
-      {
-        client_id: conf.client_id,
-        redirect_uri: conf.redirect_uri,
-        client_secret: conf.client_secret,
-        code: req.query.code,
-      },
-      async (_err, facebookRes) => {
-        const { access_token } = facebookRes;
-        const userAccount: any = await graphRequest.get('me?fields=id,first_name,last_name', access_token);
-        const name = `${userAccount.first_name} ${userAccount.last_name}`;
-
-        await Accounts.createAccount({
-          token: access_token,
-          name,
-          kind: 'facebook',
-          uid: userAccount.id,
-        });
-
-        return res.redirect(`${MAIN_APP_DOMAIN}/settings/integrations?fbAuthorized=true`);
-      },
-    );
-  });
-=======
->>>>>>> 99aaf223
 };
 
 export const trackFbLogin = expressApp => {
@@ -224,19 +162,11 @@
   pageId: string,
   userAccessToken: string,
 ): Promise<{ access_token: string; id: string }> => {
-<<<<<<< HEAD
-  return graphRequest.get(`${pageId}?fields=id,access_token`, userAccessToken) as any;
-=======
   return graphRequest.get(`${pageId}?fields=id,access_token`, userAccessToken);
->>>>>>> 99aaf223
 };
 
 export const subscribePage = async (pageId, pageToken): Promise<{ success: true } | any> => {
   return graphRequest.post(`${pageId}/subscribed_apps`, pageToken, {
     subscribed_fields: ['conversations', 'messages', 'feed'],
-<<<<<<< HEAD
-  }) as any;
-=======
   });
->>>>>>> 99aaf223
 };