/* eslint-disable no-console */

import dotenv from 'dotenv';
import express from 'express';
import bodyParser from 'body-parser';
import cors from 'cors';
import { createServer } from 'http';
import { execute, subscribe } from 'graphql';
import { graphqlExpress, graphiqlExpress } from 'graphql-server-express';
import { SubscriptionServer } from 'subscriptions-transport-ws';
import { Customers } from './db/models';
import { connect } from './db/connection';
import schema from './data';
<<<<<<< HEAD
import './cronJobs';
=======
import { userMiddleware } from './auth';
>>>>>>> 594c3ff2

// load environment variables
dotenv.config();

// connect to mongo database
connect();

const app = express();

app.use(bodyParser.urlencoded({ extended: true }));
app.use(bodyParser.json());

app.use(cors());

app.use(
  '/graphql',
  userMiddleware,
  graphqlExpress(req => ({ schema, context: { user: req.user } })),
);

// Wrap the Express server
const server = createServer(app);

// subscriptions server
const { PORT } = process.env;

server.listen(PORT, () => {
  console.log(`GraphQL Server is now running on ${PORT}`);

  // Set up the WebSocket for handling GraphQL subscriptions
  new SubscriptionServer(
    {
      execute,
      subscribe,
      schema,

      onConnect(connectionParams, webSocket) {
        webSocket.on('message', message => {
          const parsedMessage = JSON.parse(message).id || {};

          if (parsedMessage.type === 'messengerConnected') {
            webSocket.messengerData = parsedMessage.value;
          }
        });
      },

      onDisconnect(webSocket) {
        const messengerData = webSocket.messengerData;

        if (messengerData) {
          Customers.markCustomerAsNotActive(messengerData.customerId);
        }
      },
    },
    {
      server,
      path: '/subscriptions',
    },
  );
});

if (process.env.NODE_ENV === 'development') {
  console.log(`ws://localhost:${PORT}/subscriptions`);

  app.use(
    '/graphiql',
    graphiqlExpress({
      endpointURL: '/graphql',
      subscriptionsEndpoint: `ws://localhost:${PORT}/subscriptions`,
    }),
  );
}<|MERGE_RESOLUTION|>--- conflicted
+++ resolved
@@ -10,12 +10,9 @@
 import { SubscriptionServer } from 'subscriptions-transport-ws';
 import { Customers } from './db/models';
 import { connect } from './db/connection';
+import { userMiddleware } from './auth';
 import schema from './data';
-<<<<<<< HEAD
 import './cronJobs';
-=======
-import { userMiddleware } from './auth';
->>>>>>> 594c3ff2
 
 // load environment variables
 dotenv.config();
