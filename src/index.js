/* eslint-disable no-console */

import dotenv from 'dotenv';
import express from 'express';
import bodyParser from 'body-parser';
import cors from 'cors';
import { createServer } from 'http';
import { execute, subscribe } from 'graphql';
import { graphqlExpress, graphiqlExpress } from 'graphql-server-express';
import { SubscriptionServer } from 'subscriptions-transport-ws';
import { Customers } from './db/models';
import { connect } from './db/connection';
import { userMiddleware } from './auth';
import schema from './data';
<<<<<<< HEAD
import cronJobs from './cronJobs';
=======
import { init } from './startup';
>>>>>>> 56a99e08

// load environment variables
dotenv.config();

// connect to mongo database
connect();

const app = express();

app.use(bodyParser.urlencoded({ extended: true }));
app.use(bodyParser.json());

app.use(cors());

app.use(
  '/graphql',
  userMiddleware,
  graphqlExpress(req => ({ schema, context: { user: req.user } })),
);

// Wrap the Express server
const server = createServer(app);

// subscriptions server
const { PORT } = process.env;

server.listen(PORT, () => {
  console.log(`GraphQL Server is now running on ${PORT}`);

  // execute startup actions
  init(app);

  // Set up the WebSocket for handling GraphQL subscriptions
  new SubscriptionServer(
    {
      execute,
      subscribe,
      schema,

      onConnect(connectionParams, webSocket) {
        webSocket.on('message', message => {
          const parsedMessage = JSON.parse(message).id || {};

          if (parsedMessage.type === 'messengerConnected') {
            webSocket.messengerData = parsedMessage.value;
          }
        });
      },

      onDisconnect(webSocket) {
        const messengerData = webSocket.messengerData;

        if (messengerData) {
          Customers.markCustomerAsNotActive(messengerData.customerId);
        }
      },
    },
    {
      server,
      path: '/subscriptions',
    },
  );
});

if (process.env.NODE_ENV === 'development') {
  console.log(`ws://localhost:${PORT}/subscriptions`);

  app.use(
    '/graphiql',
    graphiqlExpress({
      endpointURL: '/graphql',
      subscriptionsEndpoint: `ws://localhost:${PORT}/subscriptions`,
    }),
  );
}

cronJobs.createActivityLogsFromSegments();<|MERGE_RESOLUTION|>--- conflicted
+++ resolved
@@ -12,11 +12,7 @@
 import { connect } from './db/connection';
 import { userMiddleware } from './auth';
 import schema from './data';
-<<<<<<< HEAD
-import cronJobs from './cronJobs';
-=======
 import { init } from './startup';
->>>>>>> 56a99e08
 
 // load environment variables
 dotenv.config();
@@ -91,6 +87,4 @@
       subscriptionsEndpoint: `ws://localhost:${PORT}/subscriptions`,
     }),
   );
-}
-
-cronJobs.createActivityLogsFromSegments();+}