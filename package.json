--- conflicted
+++ resolved
@@ -20,11 +20,7 @@
     "lint": "eslint src",
     "format": "prettier --write --print-width 100 --single-quote --trailing-comma all 'src/**/*.js'",
     "precommit": "lint-staged",
-<<<<<<< HEAD
-    "test": "jest --config=test.config.json"
-=======
     "test": "jest --runInBand"
->>>>>>> a2922929
   },
   "lint-staged": {
     "*.js": [
