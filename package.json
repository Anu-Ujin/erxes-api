--- conflicted
+++ resolved
@@ -20,11 +20,7 @@
     "lint": "eslint src",
     "format": "prettier --write --print-width 100 --single-quote --trailing-comma all 'src/**/*.js'",
     "precommit": "lint-staged",
-<<<<<<< HEAD
-    "test": "jest"
-=======
     "test": "jest --runInBand"
->>>>>>> a2922929
   },
   "lint-staged": {
     "*.js": [
@@ -62,6 +58,7 @@
     "husky": "^0.13.4",
     "jest": "^21.2.1",
     "lint-staged": "^3.6.0",
-    "nodemon": "^1.11.0"
+    "nodemon": "^1.11.0",
+    "prettier": "^1.4.4"
   }
 }